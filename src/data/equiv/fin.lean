/-
Copyright (c) 2018 Kenny Lau. All rights reserved.
Released under Apache 2.0 license as described in the file LICENSE.
Author: Kenny Lau
-/
<<<<<<< HEAD
import data.fin data.equiv.basic data.equiv.functor
=======

import data.fin data.equiv.basic
>>>>>>> 732f7109

/-!
# Equivalences for `fin n`
-/

universe variables u

variables {m n : ℕ}

/-- Equivalence between `fin 0` and `empty`. -/
def fin_zero_equiv : fin 0 ≃ empty :=
⟨fin_zero_elim, empty.elim, assume a, fin_zero_elim a, assume a, empty.elim a⟩

<<<<<<< HEAD
def fin_zero_equiv_pempty : fin 0 ≃ pempty :=
⟨fin_zero_elim, pempty.elim, assume a, fin_zero_elim a, assume a, pempty.elim a⟩

=======
/-- Equivalence between `fin 0` and `pempty`. -/
def fin_zero_equiv' : fin 0 ≃ pempty.{u} :=
equiv.equiv_pempty fin.elim0

/-- Equivalence between `fin 1` and `punit`. -/
>>>>>>> 732f7109
def fin_one_equiv : fin 1 ≃ punit :=
⟨λ_, (), λ_, 0, fin.cases rfl (λa, fin_zero_elim a), assume ⟨⟩, rfl⟩

/-- Equivalence between `fin 2` and `bool`. -/
def fin_two_equiv : fin 2 ≃ bool :=
⟨@fin.cases 1 (λ_, bool) ff (λ_, tt),
  λb, cond b 1 0,
  begin
    refine fin.cases _ _, refl,
    refine fin.cases _ _, refl,
    exact λi, fin_zero_elim i
  end,
  assume b, match b with tt := rfl | ff := rfl end⟩

/-- Equivalence between `fin n.succ` and `option (fin n)` -/
def fin_succ_equiv (n : ℕ) : fin n.succ ≃ option (fin n) :=
⟨λ x, fin.cases none some x, λ x, option.rec_on x 0 fin.succ,
  λ x, fin.cases rfl (λ i, show (option.rec_on (fin.cases none some (fin.succ i) : option (fin n))
    0 fin.succ : fin n.succ) = _, by rw fin.cases_succ) x,
  by rintro ⟨none | x⟩; [refl, exact fin.cases_succ _]⟩

/-- Equivalence between `fin m ⊕ fin n` and `fin (m + n)` -/
def sum_fin_sum_equiv : fin m ⊕ fin n ≃ fin (m + n) :=
{ to_fun := λ x, sum.rec_on x
    (λ y, ⟨y.1, nat.lt_of_lt_of_le y.2 $ nat.le_add_right m n⟩)
    (λ y, ⟨m + y.1, nat.add_lt_add_left y.2 m⟩),
  inv_fun := λ x, if H : x.1 < m
    then sum.inl ⟨x.1, H⟩
    else sum.inr ⟨x.1 - m, nat.lt_of_add_lt_add_left $
      show m + (x.1 - m) < m + n,
      from (nat.add_sub_of_le $ le_of_not_gt H).symm ▸ x.2⟩,
  left_inv := λ x, begin
    cases x with y y,
    { simp [y.2, fin.ext_iff] },
    { have H : ¬m + y.val < m := not_lt_of_ge (nat.le_add_right _ _),
      simp [H, nat.add_sub_cancel_left, fin.ext_iff] }
  end,
  right_inv := λ x, begin
    by_cases H : x.1 < m,
    { dsimp, rw [dif_pos H], simp },
    { dsimp, rw [dif_neg H], simp [fin.ext_iff, nat.add_sub_of_le (le_of_not_gt H)] }
  end }

<<<<<<< HEAD
def punit_equiv_fin : punit ≃ fin 1 :=
equiv_punit_of_unique.symm

def option_equiv_fin : option (fin n) ≃ fin n.succ :=
(equiv.option_equiv_sum_punit _).trans $ (functor.map_equiv punit_equiv_fin).trans sum_fin_sum_equiv

=======
/-- Equivalence between `fin m × fin n` and `fin (m * n)` -/
>>>>>>> 732f7109
def fin_prod_fin_equiv : fin m × fin n ≃ fin (m * n) :=
{ to_fun := λ x, ⟨x.2.1 + n * x.1.1,
    calc x.2.1 + n * x.1.1 + 1
        = x.1.1 * n + x.2.1 + 1 : by ac_refl
    ... ≤ x.1.1 * n + n : nat.add_le_add_left x.2.2 _
    ... = (x.1.1 + 1) * n : eq.symm $ nat.succ_mul _ _
    ... ≤ m * n : nat.mul_le_mul_right _ x.1.2⟩,
  inv_fun := λ x,
    have H : 0 < n, from nat.pos_of_ne_zero $ λ H, nat.not_lt_zero x.1 $ by subst H; from x.2,
    (⟨x.1 / n, (nat.div_lt_iff_lt_mul _ _ H).2 x.2⟩,
     ⟨x.1 % n, nat.mod_lt _ H⟩),
  left_inv := λ ⟨x, y⟩,
    have H : 0 < n, from nat.pos_of_ne_zero $ λ H, nat.not_lt_zero y.1 $ H ▸ y.2,
    prod.ext
      (fin.eq_of_veq $ calc
              (y.1 + n * x.1) / n
            = y.1 / n + x.1 : nat.add_mul_div_left _ _ H
        ... = 0 + x.1 : by rw nat.div_eq_of_lt y.2
        ... = x.1 : nat.zero_add x.1)
      (fin.eq_of_veq $ calc
              (y.1 + n * x.1) % n
            = y.1 % n : nat.add_mul_mod_self_left _ _ _
        ... = y.1 : nat.mod_eq_of_lt y.2),
  right_inv := λ x, fin.eq_of_veq $ nat.mod_add_div _ _ }

/-- `fin 0` is a subsingleton. -/
instance subsingleton_fin_zero : subsingleton (fin 0) :=
fin_zero_equiv.subsingleton

/-- `fin 1` is a subsingleton. -/
instance subsingleton_fin_one : subsingleton (fin 1) :=
fin_one_equiv.subsingleton<|MERGE_RESOLUTION|>--- conflicted
+++ resolved
@@ -3,12 +3,7 @@
 Released under Apache 2.0 license as described in the file LICENSE.
 Author: Kenny Lau
 -/
-<<<<<<< HEAD
 import data.fin data.equiv.basic data.equiv.functor
-=======
-
-import data.fin data.equiv.basic
->>>>>>> 732f7109
 
 /-!
 # Equivalences for `fin n`
@@ -22,17 +17,11 @@
 def fin_zero_equiv : fin 0 ≃ empty :=
 ⟨fin_zero_elim, empty.elim, assume a, fin_zero_elim a, assume a, empty.elim a⟩
 
-<<<<<<< HEAD
-def fin_zero_equiv_pempty : fin 0 ≃ pempty :=
-⟨fin_zero_elim, pempty.elim, assume a, fin_zero_elim a, assume a, pempty.elim a⟩
-
-=======
 /-- Equivalence between `fin 0` and `pempty`. -/
 def fin_zero_equiv' : fin 0 ≃ pempty.{u} :=
 equiv.equiv_pempty fin.elim0
 
 /-- Equivalence between `fin 1` and `punit`. -/
->>>>>>> 732f7109
 def fin_one_equiv : fin 1 ≃ punit :=
 ⟨λ_, (), λ_, 0, fin.cases rfl (λa, fin_zero_elim a), assume ⟨⟩, rfl⟩
 
@@ -76,16 +65,13 @@
     { dsimp, rw [dif_neg H], simp [fin.ext_iff, nat.add_sub_of_le (le_of_not_gt H)] }
   end }
 
-<<<<<<< HEAD
 def punit_equiv_fin : punit ≃ fin 1 :=
 equiv_punit_of_unique.symm
 
 def option_equiv_fin : option (fin n) ≃ fin n.succ :=
 (equiv.option_equiv_sum_punit _).trans $ (functor.map_equiv punit_equiv_fin).trans sum_fin_sum_equiv
 
-=======
 /-- Equivalence between `fin m × fin n` and `fin (m * n)` -/
->>>>>>> 732f7109
 def fin_prod_fin_equiv : fin m × fin n ≃ fin (m * n) :=
 { to_fun := λ x, ⟨x.2.1 + n * x.1.1,
     calc x.2.1 + n * x.1.1 + 1
