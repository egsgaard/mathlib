--- conflicted
+++ resolved
@@ -203,42 +203,25 @@
 
 variable {α}
 
-<<<<<<< HEAD
-@[norm_cast] theorem cast_mk [discrete_field α] [char_zero α] (a b : ℤ) : ((a /. b) : α) = a / b :=
-if b0 : b = 0 then by simp [b0, div_zero]
-else cast_mk_of_ne_zero a b (int.cast_ne_zero.2 b0)
-
-@[simp, norm_cast] theorem cast_inv [discrete_field α] [char_zero α] (n) : ((n⁻¹ : ℚ) : α) = n⁻¹ :=
-if n0 : n.num = 0 then
-  by simp [show n = 0, by rw [←(@num_denom n), n0]; simp, inv_zero] else
-cast_inv_of_ne_zero (int.cast_ne_zero.2 n0) (nat.cast_ne_zero.2 $ ne_of_gt n.pos)
-
-@[simp, norm_cast] theorem cast_div [discrete_field α] [char_zero α] (m n) :
-=======
 @[simp] lemma coe_cast_hom [char_zero α] : ⇑(cast_hom α) = coe := rfl
 
-@[simp, move_cast] theorem cast_inv [char_zero α] (n) : ((n⁻¹ : ℚ) : α) = n⁻¹ :=
+@[simp, norm_cast] theorem cast_inv [char_zero α] (n) : ((n⁻¹ : ℚ) : α) = n⁻¹ :=
 (cast_hom α).map_inv
 
-@[simp, move_cast] theorem cast_div [char_zero α] (m n) :
->>>>>>> ca986598
+@[simp, norm_cast] theorem cast_div [char_zero α] (m n) :
   ((m / n : ℚ) : α) = m / n :=
 (cast_hom α).map_div
 
-<<<<<<< HEAD
-@[simp, norm_cast] theorem cast_pow [discrete_field α] [char_zero α] (q) (k : ℕ) :
-=======
-@[move_cast] theorem cast_mk [char_zero α] (a b : ℤ) : ((a /. b) : α) = a / b :=
+@[norm_cast] theorem cast_mk [char_zero α] (a b : ℤ) : ((a /. b) : α) = a / b :=
 by simp only [mk_eq_div, cast_div, cast_coe_int]
 
-@[simp, move_cast] theorem cast_pow [char_zero α] (q) (k : ℕ) :
->>>>>>> ca986598
+@[simp, norm_cast] theorem cast_pow [char_zero α] (q) (k : ℕ) :
   ((q ^ k : ℚ) : α) = q ^ k :=
 (cast_hom α).map_pow q k
 
 end with_div_ring
 
-@[simp, elim_cast] theorem cast_nonneg [linear_ordered_field α] : ∀ {n : ℚ}, 0 ≤ (n : α) ↔ 0 ≤ n
+@[simp, norm_cast] theorem cast_nonneg [linear_ordered_field α] : ∀ {n : ℚ}, 0 ≤ (n : α) ↔ 0 ≤ n
 | ⟨n, d, h, c⟩ := show 0 ≤ (n * d⁻¹ : α) ↔ 0 ≤ (⟨n, d, h, c⟩ : ℚ),
   by rw [num_denom', ← nonneg_iff_zero_le, mk_nonneg _ (int.coe_nat_pos.2 h),
     mul_nonneg_iff_right_nonneg_of_pos ((@inv_pos α _ _).2 (nat.cast_pos.2 h)),
