--- conflicted
+++ resolved
@@ -150,15 +150,6 @@
 instance [comm_ring k] [comm_monoid G] : comm_ring (monoid_algebra k G) :=
 { mul_comm := mul_comm, .. monoid_algebra.ring}
 
-<<<<<<< HEAD
-instance [semiring k] [monoid G] : has_scalar k (monoid_algebra k G) :=
-finsupp.has_scalar
-
-instance [semiring k] [monoid G] : semimodule k (monoid_algebra k G) :=
-finsupp.semimodule G k
-
-instance [ring k] [monoid G] : module k (monoid_algebra k G) :=
-=======
 instance [semiring k] : has_scalar k (monoid_algebra k G) :=
 finsupp.has_scalar
 
@@ -166,7 +157,6 @@
 finsupp.semimodule G k
 
 instance [ring k] : module k (monoid_algebra k G) :=
->>>>>>> 21e615a3
 finsupp.module G k
 
 lemma single_mul_single [semiring k] [monoid G] {a₁ a₂ : G} {b₁ b₂ : k} :
@@ -256,14 +246,6 @@
   rw mul_apply_left,
   -- Again, we need to unpack the `single` into a correctly positioned `ite`:
   have t : ∀ a₁, x = a₁⁻¹ * y ↔ y * x⁻¹ = a₁ := by { intros, split; rintro rfl; simp, },
-<<<<<<< HEAD
-  conv_lhs { congr, skip, funext, simp [single_apply], rw t, },
-  -- after which it's straightforward.
-  simp only [mem_support_iff, sum_mul_ite_eq, ne.def],
-  split_ifs,
-  { simp [h], },
-  { refl, },
-=======
   simp [single_apply, t],
   -- After this, `simp [finsupp.sum_ite_eq]` should surely progress, but doesn't. :-(
   convert f.sum_ite_eq (y * x⁻¹) (λ x v, v * r),
@@ -272,7 +254,6 @@
     split_ifs,
     { simp [h], },
     { refl, }, }
->>>>>>> 21e615a3
 end
 
 -- If we'd assumed `comm_semiring`, we could deduce this from `mul_apply_left`.
@@ -296,13 +277,6 @@
 begin
   rw mul_apply_right,
   have t : ∀ a₂, x = y * a₂⁻¹ ↔ x⁻¹ * y = a₂ := by { intros, split; rintro rfl; simp, },
-<<<<<<< HEAD
-  conv_lhs { congr, skip, funext, simp [single_apply], rw t, },
-  simp only [mem_support_iff, sum_ite_mul_eq, ne.def],
-  split_ifs,
-  { simp [h], },
-  { refl, },
-=======
   simp [single_apply, t],
   -- After this, `simp [finsupp.sum_ite_eq]` should surely progress, but doesn't. :-(
   convert f.sum_ite_eq (x⁻¹ * y) (λ x v, r * v),
@@ -311,7 +285,6 @@
     split_ifs,
     { simp [h], },
     { refl, }, }
->>>>>>> 21e615a3
 end
 
 end
@@ -423,15 +396,6 @@
 instance [comm_ring k] [add_comm_monoid G] : comm_ring (add_monoid_algebra k G) :=
 { mul_comm := mul_comm, .. add_monoid_algebra.ring}
 
-<<<<<<< HEAD
-instance [semiring k] [monoid G] : has_scalar k (add_monoid_algebra k G) :=
-finsupp.has_scalar
-
-instance [semiring k] [monoid G] : semimodule k (add_monoid_algebra k G) :=
-finsupp.semimodule G k
-
-instance [ring k] [monoid G] : module k (add_monoid_algebra k G) :=
-=======
 instance [semiring k] : has_scalar k (add_monoid_algebra k G) :=
 finsupp.has_scalar
 
@@ -439,7 +403,6 @@
 finsupp.semimodule G k
 
 instance [ring k] : module k (add_monoid_algebra k G) :=
->>>>>>> 21e615a3
 finsupp.module G k
 
 lemma single_mul_single [semiring k] [add_monoid G] {a₁ a₂ : G} {b₁ b₂ : k}:
