/-
Copyright (c) 2018 Johan Commelin. All rights reserved.
Released under Apache 2.0 license as described in the file LICENSE.
Authors: Johan Commelin

Nonnegative real numbers.
-/

import data.real.basic order.lattice algebra.field

noncomputable theory

open_locale classical

/-- Nonnegative real numbers. -/
def nnreal := {r : ℝ // 0 ≤ r}
localized "notation ` ℝ≥0 ` := nnreal" in nnreal

namespace nnreal

instance : has_coe ℝ≥0 ℝ := ⟨subtype.val⟩

/- Simp lemma to put back `n.val` into the normal form given by the coercion. -/
@[simp] lemma val_eq_coe (n : nnreal) : n.val = n := rfl

instance : can_lift ℝ nnreal :=
{ coe := coe,
  cond := λ r, r ≥ 0,
  prf := λ x hx, ⟨⟨x, hx⟩, rfl⟩ }

protected lemma eq {n m : ℝ≥0} : (n : ℝ) = (m : ℝ) → n = m := subtype.eq
protected lemma eq_iff {n m : ℝ≥0} : (n : ℝ) = (m : ℝ) ↔ n = m :=
iff.intro nnreal.eq (congr_arg coe)

lemma ne_iff {x y : ℝ≥0} : (x : ℝ) ≠ (y : ℝ) ↔ x ≠ y :=
not_iff_not_of_iff $ nnreal.eq_iff

protected def of_real (r : ℝ) : ℝ≥0 := ⟨max r 0, le_max_right _ _⟩

lemma coe_of_real (r : ℝ) (hr : 0 ≤ r) : (nnreal.of_real r : ℝ) = r :=
max_eq_left hr

lemma le_coe_of_real (r : ℝ) : r ≤ nnreal.of_real r :=
le_max_left r 0

lemma coe_nonneg (r : nnreal) : (0 : ℝ) ≤ r := r.2
<<<<<<< HEAD
@[norm_cast, simp] theorem coe_mk (a : ℝ) (ha) : ((⟨a, ha⟩ : ℝ≥0) : ℝ) = a := rfl
=======
@[elim_cast, simp, nolint simp_nf] -- takes a crazy amount of time simplify lhs
theorem coe_mk (a : ℝ) (ha) : ((⟨a, ha⟩ : ℝ≥0) : ℝ) = a := rfl
>>>>>>> ca986598

instance : has_zero ℝ≥0  := ⟨⟨0, le_refl 0⟩⟩
instance : has_one ℝ≥0   := ⟨⟨1, zero_le_one⟩⟩
instance : has_add ℝ≥0   := ⟨λa b, ⟨a + b, add_nonneg a.2 b.2⟩⟩
instance : has_sub ℝ≥0   := ⟨λa b, nnreal.of_real (a - b)⟩
instance : has_mul ℝ≥0   := ⟨λa b, ⟨a * b, mul_nonneg a.2 b.2⟩⟩
instance : has_inv ℝ≥0   := ⟨λa, ⟨(a.1)⁻¹, inv_nonneg.2 a.2⟩⟩
instance : has_div ℝ≥0   := ⟨λa b, ⟨a.1 / b.1, div_nonneg' a.2 b.2⟩⟩
instance : has_le ℝ≥0    := ⟨λ r s, (r:ℝ) ≤ s⟩
instance : has_bot ℝ≥0   := ⟨0⟩
instance : inhabited ℝ≥0 := ⟨0⟩

@[simp] protected lemma coe_zero : ((0 : ℝ≥0) : ℝ) = 0 := rfl
@[simp] protected lemma coe_one  : ((1 : ℝ≥0) : ℝ) = 1 := rfl
@[simp, norm_cast] protected lemma coe_add (r₁ r₂ : ℝ≥0) : ((r₁ + r₂ : ℝ≥0) : ℝ) = r₁ + r₂ := rfl
@[simp, norm_cast] protected lemma coe_mul (r₁ r₂ : ℝ≥0) : ((r₁ * r₂ : ℝ≥0) : ℝ) = r₁ * r₂ := rfl
@[simp, norm_cast] protected lemma coe_div (r₁ r₂ : ℝ≥0) : ((r₁ / r₂ : ℝ≥0) : ℝ) = r₁ / r₂ := rfl
@[simp, norm_cast] protected lemma coe_inv (r : ℝ≥0) : ((r⁻¹ : ℝ≥0) : ℝ) = r⁻¹ := rfl

@[simp, norm_cast] protected lemma coe_sub {r₁ r₂ : ℝ≥0} (h : r₂ ≤ r₁) : ((r₁ - r₂ : ℝ≥0) : ℝ) = r₁ - r₂ :=
max_eq_left $ le_sub.2 $ by simp [show (r₂ : ℝ) ≤ r₁, from h]

-- TODO: setup semifield!
@[simp] protected lemma zero_div (r : ℝ≥0) : 0 / r = 0 := nnreal.eq (zero_div _)
@[simp, elim_cast] protected lemma coe_eq_zero (r : ℝ≥0) : ↑r = (0 : ℝ) ↔ r = 0 := @nnreal.eq_iff r 0
@[elim_cast] lemma coe_ne_zero {r : ℝ≥0} : (r : ℝ) ≠ 0 ↔ r ≠ 0 := by simp

instance : comm_semiring ℝ≥0 :=
begin
  refine { zero := 0, add := (+), one := 1, mul := (*), ..};
  { intros;
    apply nnreal.eq;
    simp [mul_comm, mul_assoc, add_comm_monoid.add, left_distrib, right_distrib,
          add_comm_monoid.zero, add_comm, add_left_comm] }
end

instance : is_semiring_hom (coe : ℝ≥0 → ℝ) := by refine_struct {..}; intros; refl

<<<<<<< HEAD
@[norm_cast] lemma coe_pow (r : ℝ≥0) (n : ℕ) : ((r^n : ℝ≥0) : ℝ) = r^n :=
=======
instance : comm_group_with_zero ℝ≥0 :=
{ zero_ne_one    := assume h, zero_ne_one $ nnreal.eq_iff.2 h,
  inv_zero       := nnreal.eq $ inv_zero,
  mul_inv_cancel := assume x h, nnreal.eq $ mul_inv_cancel $ ne_iff.2 h,
  .. (by apply_instance : has_inv ℝ≥0),
  .. (_ : comm_semiring ℝ≥0),
  .. (_ : semiring ℝ≥0) }

@[move_cast] lemma coe_pow (r : ℝ≥0) (n : ℕ) : ((r^n : ℝ≥0) : ℝ) = r^n :=
>>>>>>> ca986598
is_monoid_hom.map_pow coe r n

@[norm_cast] lemma coe_list_sum (l : list ℝ≥0) :
  ((l.sum : ℝ≥0) : ℝ) = (l.map coe).sum :=
eq.symm $ l.sum_hom coe

@[norm_cast] lemma coe_list_prod (l : list ℝ≥0) :
  ((l.prod : ℝ≥0) : ℝ) = (l.map coe).prod :=
eq.symm $ l.prod_hom coe

@[norm_cast] lemma coe_multiset_sum (s : multiset ℝ≥0) :
  ((s.sum : ℝ≥0) : ℝ) = (s.map coe).sum :=
eq.symm $ s.sum_hom coe

@[norm_cast] lemma coe_multiset_prod (s : multiset ℝ≥0) :
  ((s.prod : ℝ≥0) : ℝ) = (s.map coe).prod :=
eq.symm $ s.prod_hom coe

@[norm_cast] lemma coe_sum {α} {s : finset α} {f : α → ℝ≥0} :
  ↑(s.sum f) = s.sum (λa, (f a : ℝ)) :=
eq.symm $ s.sum_hom coe

@[norm_cast] lemma coe_prod {α} {s : finset α} {f : α → ℝ≥0} :
  ↑(s.prod f) = s.prod (λa, (f a : ℝ)) :=
eq.symm $ s.prod_hom coe

@[norm_cast] lemma smul_coe (r : ℝ≥0) (n : ℕ) : ↑(add_monoid.smul n r) = add_monoid.smul n (r:ℝ) :=
is_add_monoid_hom.map_smul coe r n

<<<<<<< HEAD
@[simp, norm_cast] protected lemma coe_nat_cast (n : ℕ) : (↑(↑n : ℝ≥0) : ℝ) = n :=
is_semiring_hom.map_nat_cast coe n
=======
@[simp, squash_cast] protected lemma coe_nat_cast (n : ℕ) : (↑(↑n : ℝ≥0) : ℝ) = n :=
(ring_hom.of (coe : ℝ≥0 → ℝ)).map_nat_cast n
>>>>>>> ca986598

instance : decidable_linear_order ℝ≥0 :=
decidable_linear_order.lift (coe : ℝ≥0 → ℝ) subtype.val_injective (by apply_instance)

<<<<<<< HEAD
@[norm_cast] protected lemma coe_le {r₁ r₂ : ℝ≥0} : (r₁ : ℝ) ≤ r₂ ↔ r₁ ≤ r₂ := iff.rfl
@[norm_cast] protected lemma coe_lt {r₁ r₂ : ℝ≥0} : (r₁ : ℝ) < r₂ ↔ r₁ < r₂ := iff.rfl
@[norm_cast] protected lemma coe_pos {r : ℝ≥0} : (0 : ℝ) < r ↔ 0 < r := iff.rfl
@[norm_cast] protected lemma coe_eq {r₁ r₂ : ℝ≥0} : (r₁ : ℝ) = r₂ ↔ r₁ = r₂ := subtype.ext.symm
=======
@[elim_cast] protected lemma coe_le_coe {r₁ r₂ : ℝ≥0} : (r₁ : ℝ) ≤ r₂ ↔ r₁ ≤ r₂ := iff.rfl
@[elim_cast] protected lemma coe_lt_coe {r₁ r₂ : ℝ≥0} : (r₁ : ℝ) < r₂ ↔ r₁ < r₂ := iff.rfl
@[elim_cast] protected lemma coe_pos {r : ℝ≥0} : (0 : ℝ) < r ↔ 0 < r := iff.rfl
@[elim_cast] protected lemma coe_eq {r₁ r₂ : ℝ≥0} : (r₁ : ℝ) = r₂ ↔ r₁ = r₂ := subtype.ext.symm
>>>>>>> ca986598

protected lemma coe_mono : monotone (coe : ℝ≥0 → ℝ) := λ _ _, nnreal.coe_le_coe.2

protected lemma of_real_mono : monotone nnreal.of_real :=
λ x y h, max_le_max h (le_refl 0)

@[simp] lemma of_real_coe {r : ℝ≥0} : nnreal.of_real r = r :=
nnreal.eq $ max_eq_left r.2

/-- `nnreal.of_real` and `coe : ℝ≥0 → ℝ` form a Galois insertion. -/
protected def gi : galois_insertion nnreal.of_real coe :=
galois_insertion.monotone_intro nnreal.coe_mono nnreal.of_real_mono
  le_coe_of_real (λ _, of_real_coe)

instance : order_bot ℝ≥0 :=
{ bot := ⊥, bot_le := assume ⟨a, h⟩, h, .. nnreal.decidable_linear_order }

instance : canonically_ordered_add_monoid ℝ≥0 :=
{ add_le_add_left       := assume a b h c, @add_le_add_left ℝ _ a b h c,
  lt_of_add_lt_add_left := assume a b c, @lt_of_add_lt_add_left ℝ _ a b c,
  le_iff_exists_add     := assume ⟨a, ha⟩ ⟨b, hb⟩,
    iff.intro
      (assume h : a ≤ b,
        ⟨⟨b - a, le_sub_iff_add_le.2 $ by simp [h]⟩,
          nnreal.eq $ show b = a + (b - a), by rw [add_sub_cancel'_right]⟩)
      (assume ⟨⟨c, hc⟩, eq⟩, eq.symm ▸ show a ≤ a + c, from (le_add_iff_nonneg_right a).2 hc),
  ..nnreal.comm_semiring,
  ..nnreal.order_bot,
  ..nnreal.decidable_linear_order }

instance : distrib_lattice ℝ≥0 := by apply_instance

instance : semilattice_inf_bot ℝ≥0 :=
{ .. nnreal.order_bot, .. nnreal.distrib_lattice }

instance : semilattice_sup_bot ℝ≥0 :=
{ .. nnreal.order_bot, .. nnreal.distrib_lattice }

instance : linear_ordered_semiring ℝ≥0 :=
{ add_left_cancel            := assume a b c h, nnreal.eq $ @add_left_cancel ℝ _ a b c (nnreal.eq_iff.2 h),
  add_right_cancel           := assume a b c h, nnreal.eq $ @add_right_cancel ℝ _ a b c (nnreal.eq_iff.2 h),
  le_of_add_le_add_left      := assume a b c, @le_of_add_le_add_left ℝ _ a b c,
  mul_lt_mul_of_pos_left     := assume a b c, @mul_lt_mul_of_pos_left ℝ _ a b c,
  mul_lt_mul_of_pos_right    := assume a b c, @mul_lt_mul_of_pos_right ℝ _ a b c,
  zero_lt_one                := @zero_lt_one ℝ _,
  .. nnreal.decidable_linear_order,
  .. nnreal.canonically_ordered_add_monoid,
  .. nnreal.comm_semiring }

instance : canonically_ordered_comm_semiring ℝ≥0 :=
{ zero_ne_one     := assume h, @zero_ne_one ℝ _ $ congr_arg subtype.val $ h,
  mul_eq_zero_iff := assume a b, nnreal.eq_iff.symm.trans $ mul_eq_zero.trans $ by simp,
  .. nnreal.linear_ordered_semiring,
  .. nnreal.canonically_ordered_add_monoid,
  .. nnreal.comm_semiring }

instance : densely_ordered ℝ≥0 :=
⟨assume a b (h : (a : ℝ) < b), let ⟨c, hac, hcb⟩ := dense h in
  ⟨⟨c, le_trans a.property $ le_of_lt $ hac⟩, hac, hcb⟩⟩

instance : no_top_order ℝ≥0 :=
⟨assume a, let ⟨b, hb⟩ := no_top (a:ℝ) in ⟨⟨b, le_trans a.property $ le_of_lt $ hb⟩, hb⟩⟩

lemma bdd_above_coe {s : set ℝ≥0} : bdd_above ((coe : nnreal → ℝ) '' s) ↔ bdd_above s :=
iff.intro
  (assume ⟨b, hb⟩, ⟨nnreal.of_real b, assume ⟨y, hy⟩ hys, show y ≤ max b 0, from
    le_max_left_of_le $ hb $ set.mem_image_of_mem _ hys⟩)
  (assume ⟨b, hb⟩, ⟨b, assume y ⟨x, hx, eq⟩, eq ▸ hb hx⟩)

lemma bdd_below_coe (s : set ℝ≥0) : bdd_below ((coe : nnreal → ℝ) '' s) :=
⟨0, assume r ⟨q, _, eq⟩, eq ▸ q.2⟩

instance : has_Sup ℝ≥0 :=
⟨λs, ⟨Sup ((coe : nnreal → ℝ) '' s),
  begin
    cases s.eq_empty_or_nonempty with h h,
    { simp [h, set.image_empty, real.Sup_empty] },
    rcases h with ⟨⟨b, hb⟩, hbs⟩,
    by_cases h' : bdd_above s,
    { exact le_cSup_of_le (bdd_above_coe.2 h') (set.mem_image_of_mem _ hbs) hb },
    { rw [real.Sup_of_not_bdd_above], rwa [bdd_above_coe] }
  end⟩⟩

instance : has_Inf ℝ≥0 :=
⟨λs, ⟨Inf ((coe : nnreal → ℝ) '' s),
  begin
    cases s.eq_empty_or_nonempty with h h,
    { simp [h, set.image_empty, real.Inf_empty] },
    exact le_cInf (h.image _) (assume r ⟨q, _, eq⟩, eq ▸ q.2)
  end⟩⟩

lemma coe_Sup (s : set nnreal) : (↑(Sup s) : ℝ) = Sup ((coe : nnreal → ℝ) '' s) := rfl
lemma coe_Inf (s : set nnreal) : (↑(Inf s) : ℝ) = Inf ((coe : nnreal → ℝ) '' s) := rfl

instance : conditionally_complete_linear_order_bot ℝ≥0 :=
{ Sup     := Sup,
  Inf     := Inf,
  le_cSup := assume s a hs ha, le_cSup (bdd_above_coe.2 hs) (set.mem_image_of_mem _ ha),
  cSup_le := assume s a hs h,show Sup ((coe : nnreal → ℝ) '' s) ≤ a, from
    cSup_le (by simp [hs]) $ assume r ⟨b, hb, eq⟩, eq ▸ h hb,
  cInf_le := assume s a _ has, cInf_le (bdd_below_coe s) (set.mem_image_of_mem _ has),
  le_cInf := assume s a hs h, show (↑a : ℝ) ≤ Inf ((coe : nnreal → ℝ) '' s), from
    le_cInf (by simp [hs]) $ assume r ⟨b, hb, eq⟩, eq ▸ h hb,
  cSup_empty := nnreal.eq $ by simp [coe_Sup, real.Sup_empty]; refl,
  decidable_le := begin assume x y, apply classical.dec end,
  .. nnreal.linear_ordered_semiring, .. lattice_of_decidable_linear_order,
  .. nnreal.order_bot }

instance : archimedean nnreal :=
⟨ assume x y pos_y,
  let ⟨n, hr⟩ := archimedean.arch (x:ℝ) (pos_y : (0 : ℝ) < y) in
  ⟨n, show (x:ℝ) ≤ (add_monoid.smul n y : nnreal), by simp [*, smul_coe]⟩ ⟩

lemma le_of_forall_epsilon_le {a b : nnreal} (h : ∀ε, ε > 0 → a ≤ b + ε) : a ≤ b :=
le_of_forall_le_of_dense $ assume x hxb,
begin
  rcases le_iff_exists_add.1 (le_of_lt hxb) with ⟨ε, rfl⟩,
  exact h _ ((lt_add_iff_pos_right b).1 hxb)
end

lemma lt_iff_exists_rat_btwn (a b : nnreal) :
  a < b ↔ (∃q:ℚ, 0 ≤ q ∧ a < nnreal.of_real q ∧ nnreal.of_real q < b) :=
iff.intro
  (assume (h : (↑a:ℝ) < (↑b:ℝ)),
    let ⟨q, haq, hqb⟩ := exists_rat_btwn h in
    have 0 ≤ (q : ℝ), from le_trans a.2 $ le_of_lt haq,
    ⟨q, rat.cast_nonneg.1 this, by simp [coe_of_real _ this, nnreal.coe_lt_coe.symm, haq, hqb]⟩)
  (assume ⟨q, _, haq, hqb⟩, lt_trans haq hqb)

lemma bot_eq_zero : (⊥ : nnreal) = 0 := rfl

lemma mul_sup (a b c : ℝ≥0) : a * (b ⊔ c) = (a * b) ⊔ (a * c) :=
begin
  cases le_total b c with h h,
  { simp [sup_eq_max, max_eq_right h, max_eq_right (mul_le_mul_of_nonneg_left h (zero_le a))] },
  { simp [sup_eq_max, max_eq_left h, max_eq_left (mul_le_mul_of_nonneg_left h (zero_le a))] },
end

lemma mul_finset_sup {α} {f : α → ℝ≥0} {s : finset α} (r : ℝ≥0) :
  r * s.sup f = s.sup (λa, r * f a) :=
begin
  refine s.induction_on _ _,
  { simp [bot_eq_zero] },
  { assume a s has ih, simp [has, ih, mul_sup], }
end

@[simp, move_cast] lemma coe_max (x y : nnreal) :
  ((max x y : nnreal) : ℝ) = max (x : ℝ) (y : ℝ) :=
by { delta max, split_ifs; refl }

@[simp, move_cast] lemma coe_min (x y : nnreal) :
  ((min x y : nnreal) : ℝ) = min (x : ℝ) (y : ℝ) :=
by { delta min, split_ifs; refl }

section of_real

@[simp] lemma zero_le_coe {q : nnreal} : 0 ≤ (q : ℝ) := q.2

@[simp] lemma of_real_zero : nnreal.of_real 0 = 0 :=
by simp [nnreal.of_real]; refl

@[simp] lemma of_real_one : nnreal.of_real 1 = 1 :=
by simp [nnreal.of_real, max_eq_left (zero_le_one : (0 :ℝ) ≤ 1)]; refl

@[simp] lemma of_real_pos {r : ℝ} : 0 < nnreal.of_real r ↔ 0 < r :=
by simp [nnreal.of_real, nnreal.coe_lt_coe.symm, lt_irrefl]

@[simp] lemma of_real_eq_zero {r : ℝ} : nnreal.of_real r = 0 ↔ r ≤ 0 :=
by simpa [-of_real_pos] using (not_iff_not.2 (@of_real_pos r))

lemma of_real_of_nonpos {r : ℝ} : r ≤ 0 → nnreal.of_real r = 0 :=
of_real_eq_zero.2

@[simp] lemma of_real_le_of_real_iff {r p : ℝ} (hp : 0 ≤ p) :
  nnreal.of_real r ≤ nnreal.of_real p ↔ r ≤ p :=
by simp [nnreal.coe_le_coe.symm, nnreal.of_real, hp]

@[simp] lemma of_real_lt_of_real_iff' {r p : ℝ} :
  nnreal.of_real r < nnreal.of_real p ↔ r < p ∧ 0 < p :=
by simp [nnreal.coe_lt_coe.symm, nnreal.of_real, lt_irrefl]

lemma of_real_lt_of_real_iff {r p : ℝ} (h : 0 < p) :
  nnreal.of_real r < nnreal.of_real p ↔ r < p :=
of_real_lt_of_real_iff'.trans (and_iff_left h)

lemma of_real_lt_of_real_iff_of_nonneg {r p : ℝ} (hr : 0 ≤ r) :
  nnreal.of_real r < nnreal.of_real p ↔ r < p :=
of_real_lt_of_real_iff'.trans ⟨and.left, λ h, ⟨h, lt_of_le_of_lt hr h⟩⟩

@[simp] lemma of_real_add {r p : ℝ} (hr : 0 ≤ r) (hp : 0 ≤ p) :
  nnreal.of_real (r + p) = nnreal.of_real r + nnreal.of_real p :=
nnreal.eq $ by simp [nnreal.of_real, hr, hp, add_nonneg]

lemma of_real_add_of_real {r p : ℝ} (hr : 0 ≤ r) (hp : 0 ≤ p) :
  nnreal.of_real r + nnreal.of_real p = nnreal.of_real (r + p) :=
(of_real_add hr hp).symm

lemma of_real_le_of_real {r p : ℝ} (h : r ≤ p) : nnreal.of_real r ≤ nnreal.of_real p :=
nnreal.of_real_mono h

lemma of_real_add_le {r p : ℝ} : nnreal.of_real (r + p) ≤ nnreal.of_real r + nnreal.of_real p :=
nnreal.coe_le_coe.1 $ max_le (add_le_add (le_max_left _ _) (le_max_left _ _)) nnreal.zero_le_coe

lemma of_real_le_iff_le_coe {r : ℝ} {p : nnreal} : nnreal.of_real r ≤ p ↔ r ≤ ↑p :=
nnreal.gi.gc r p

lemma le_of_real_iff_coe_le {r : nnreal} {p : ℝ} (hp : p ≥ 0) : r ≤ nnreal.of_real p ↔ ↑r ≤ p :=
by rw [← nnreal.coe_le_coe, nnreal.coe_of_real p hp]

lemma of_real_lt_iff_lt_coe {r : ℝ} {p : nnreal} (ha : r ≥ 0) : nnreal.of_real r < p ↔ r < ↑p :=
by rw [← nnreal.coe_lt_coe, nnreal.coe_of_real r ha]

lemma lt_of_real_iff_coe_lt {r : nnreal} {p : ℝ} : r < nnreal.of_real p ↔ ↑r < p :=
begin
  cases le_total 0 p,
  { rw [← nnreal.coe_lt_coe, nnreal.coe_of_real p h] },
  { rw [of_real_eq_zero.2 h], split,
    intro, have := not_lt_of_le (zero_le r), contradiction,
    intro rp, have : ¬(p ≤ 0) := not_le_of_lt (lt_of_le_of_lt (coe_nonneg _) rp), contradiction }
end

end of_real

section mul

lemma mul_eq_mul_left {a b c : nnreal} (h : a ≠ 0) : (a * b = a * c ↔ b = c) :=
begin
  rw [← nnreal.eq_iff, ← nnreal.eq_iff, nnreal.coe_mul, nnreal.coe_mul], split,
  { exact eq_of_mul_eq_mul_left (mt (@nnreal.eq_iff a 0).1 h) },
  { assume h, rw [h] }
end

lemma of_real_mul {p q : ℝ} (hp : 0 ≤ p) :
  nnreal.of_real (p * q) = nnreal.of_real p * nnreal.of_real q :=
begin
  cases le_total 0 q with hq hq,
  { apply nnreal.eq,
    have := max_eq_left (mul_nonneg hp hq),
    simpa [nnreal.of_real, hp, hq, max_eq_left] },
  { have hpq := mul_nonpos_of_nonneg_of_nonpos hp hq,
    rw [of_real_eq_zero.2 hq, of_real_eq_zero.2 hpq, mul_zero] }
end

@[field_simps] theorem mul_ne_zero' {a b : nnreal} (h₁ : a ≠ 0) (h₂ : b ≠ 0) : a * b ≠ 0 :=
mul_ne_zero'' h₁ h₂

end mul

section sub

lemma sub_def {r p : ℝ≥0} : r - p = nnreal.of_real (r - p) := rfl

lemma sub_eq_zero {r p : ℝ≥0} (h : r ≤ p) : r - p = 0 :=
nnreal.eq $ max_eq_right $ sub_le_iff_le_add.2 $ by simpa [nnreal.coe_le_coe] using h

@[simp] lemma sub_self {r : ℝ≥0} : r - r = 0 := sub_eq_zero $ le_refl r

@[simp] lemma sub_zero {r : ℝ≥0} : r - 0 = r :=
by rw [sub_def, nnreal.coe_zero, sub_zero, nnreal.of_real_coe]

lemma sub_pos {r p : ℝ≥0} : 0 < r - p ↔ p < r :=
of_real_pos.trans $ sub_pos.trans $ nnreal.coe_lt_coe

protected lemma sub_lt_self {r p : nnreal} : 0 < r → 0 < p → r - p < r :=
assume hr hp,
begin
  cases le_total r p,
  { rwa [sub_eq_zero h] },
  { rw [← nnreal.coe_lt_coe, nnreal.coe_sub h], exact sub_lt_self _ hp }
end

@[simp] lemma sub_le_iff_le_add {r p q : nnreal} : r - p ≤ q ↔ r ≤ q + p :=
match le_total p r with
| or.inl h :=
  by rw [← nnreal.coe_le_coe, ← nnreal.coe_le_coe, nnreal.coe_sub h, nnreal.coe_add, sub_le_iff_le_add]
| or.inr h :=
  have r ≤ p + q, from le_add_right h,
  by simpa [nnreal.coe_le_coe, nnreal.coe_le_coe, sub_eq_zero h, add_comm]
end

@[simp] lemma sub_le_self {r p : ℝ≥0} : r - p ≤ r :=
sub_le_iff_le_add.2 $ le_add_right $ le_refl r

lemma add_sub_cancel {r p : nnreal} : (p + r) - r = p :=
nnreal.eq $ by rw [nnreal.coe_sub, nnreal.coe_add, add_sub_cancel]; exact le_add_left (le_refl _)

lemma add_sub_cancel' {r p : nnreal} : (r + p) - r = p :=
by rw [add_comm, add_sub_cancel]

@[simp] lemma sub_add_cancel_of_le {a b : nnreal} (h : b ≤ a) : (a - b) + b = a :=
nnreal.eq $ by rw [nnreal.coe_add, nnreal.coe_sub h, sub_add_cancel]

lemma sub_sub_cancel_of_le {r p : ℝ≥0} (h : r ≤ p) : p - (p - r) = r :=
by rw [nnreal.sub_def, nnreal.sub_def, nnreal.coe_of_real _ $ sub_nonneg.2 h,
  sub_sub_cancel, nnreal.of_real_coe]

lemma lt_sub_iff_add_lt {p q r : nnreal} : p < q - r ↔ p + r < q :=
begin
  split,
  { assume H,
    have : (((q - r) : nnreal) : ℝ) = (q : ℝ) - (r : ℝ) :=
      nnreal.coe_sub (le_of_lt (sub_pos.1 (lt_of_le_of_lt (zero_le _) H))),
    rwa [← nnreal.coe_lt_coe, this, lt_sub_iff_add_lt, ← nnreal.coe_add] at H },
  { assume H,
    have : r ≤ q := le_trans (le_add_left (le_refl _)) (le_of_lt H),
    rwa [← nnreal.coe_lt_coe, nnreal.coe_sub this, lt_sub_iff_add_lt, ← nnreal.coe_add] }
end

end sub

section inv

lemma div_def {r p : nnreal} : r / p = r * p⁻¹ := rfl

@[simp] lemma inv_zero : (0 : nnreal)⁻¹ = 0 := nnreal.eq inv_zero

@[simp] lemma inv_eq_zero {r : nnreal} : (r : nnreal)⁻¹ = 0 ↔ r = 0 :=
inv_eq_zero

@[simp] lemma inv_pos {r : nnreal} : 0 < r⁻¹ ↔ 0 < r :=
by simp [zero_lt_iff_ne_zero]

lemma div_pos {r p : ℝ≥0}  (hr : 0 < r) (hp : 0 < p) : 0 < r / p :=
mul_pos hr (inv_pos.2 hp)

@[simp] lemma inv_one : (1:ℝ≥0)⁻¹ = 1 := nnreal.eq $ inv_one

@[simp] lemma div_one {r : ℝ≥0} : r / 1 = r := by rw [div_def, inv_one, mul_one]

protected lemma mul_inv {r p : ℝ≥0} : (r * p)⁻¹ = p⁻¹ * r⁻¹ := nnreal.eq $ mul_inv' _ _

protected lemma inv_pow {r : ℝ≥0} {n : ℕ} : (r^n)⁻¹ = (r⁻¹)^n :=
nnreal.eq $ by { push_cast, exact (inv_pow' _ _).symm }

@[simp] lemma inv_mul_cancel {r : ℝ≥0} (h : r ≠ 0) : r⁻¹ * r = 1 :=
nnreal.eq $ inv_mul_cancel $ mt (@nnreal.eq_iff r 0).1 h

@[simp] lemma mul_inv_cancel {r : ℝ≥0} (h : r ≠ 0) : r * r⁻¹ = 1 :=
by rw [mul_comm, inv_mul_cancel h]

@[simp] lemma div_self {r : ℝ≥0} (h : r ≠ 0) : r / r = 1 :=
mul_inv_cancel h

@[simp] lemma div_mul_cancel {r p : ℝ≥0} (h : p ≠ 0) : r / p * p = r :=
by rw [div_def, mul_assoc, inv_mul_cancel h, mul_one]

@[simp] lemma mul_div_cancel {r p : ℝ≥0} (h : p ≠ 0) : r * p / p = r :=
by rw [div_def, mul_assoc, mul_inv_cancel h, mul_one]

@[simp] lemma mul_div_cancel' {r p : ℝ≥0} (h : r ≠ 0) : r * (p / r) = p :=
by rw [mul_comm, div_mul_cancel h]

@[simp] lemma inv_inv {r : ℝ≥0} : r⁻¹⁻¹ = r := nnreal.eq (inv_inv' _)

@[simp] lemma inv_le {r p : ℝ≥0} (h : r ≠ 0) : r⁻¹ ≤ p ↔ 1 ≤ r * p :=
by rw [← mul_le_mul_left (zero_lt_iff_ne_zero.2 h), mul_inv_cancel h]

lemma inv_le_of_le_mul {r p : ℝ≥0} (h : 1 ≤ r * p) : r⁻¹ ≤ p :=
by by_cases r = 0; simp [*, inv_le]

@[simp] lemma le_inv_iff_mul_le {r p : ℝ≥0} (h : p ≠ 0) : (r ≤ p⁻¹ ↔ r * p ≤ 1) :=
by rw [← mul_le_mul_left (zero_lt_iff_ne_zero.2 h), mul_inv_cancel h, mul_comm]

@[simp] lemma lt_inv_iff_mul_lt {r p : ℝ≥0} (h : p ≠ 0) : (r < p⁻¹ ↔ r * p < 1) :=
by rw [← mul_lt_mul_left (zero_lt_iff_ne_zero.2 h), mul_inv_cancel h, mul_comm]

lemma mul_le_iff_le_inv {a b r : ℝ≥0} (hr : r ≠ 0) : r * a ≤ b ↔ a ≤ r⁻¹ * b :=
have 0 < r, from lt_of_le_of_ne (zero_le r) hr.symm,
by rw [← @mul_le_mul_left _ _ a _ r this, ← mul_assoc, mul_inv_cancel hr, one_mul]

lemma le_div_iff_mul_le {a b r : ℝ≥0} (hr : r ≠ 0) : a ≤ b / r ↔ a * r ≤ b :=
by rw [div_def, mul_comm, ← mul_le_iff_le_inv hr, mul_comm]

lemma le_of_forall_lt_one_mul_lt {x y : ℝ≥0} (h : ∀a<1, a * x ≤ y) : x ≤ y :=
le_of_forall_ge_of_dense $ assume a ha,
  have hx : x ≠ 0 := zero_lt_iff_ne_zero.1 (lt_of_le_of_lt (zero_le _) ha),
  have hx' : x⁻¹ ≠ 0, by rwa [(≠), inv_eq_zero],
  have a * x⁻¹ < 1, by rwa [← lt_inv_iff_mul_lt hx', inv_inv],
  have (a * x⁻¹) * x ≤ y, from h _ this,
  by rwa [mul_assoc, inv_mul_cancel hx, mul_one] at this

lemma div_add_div_same (a b c : ℝ≥0) : a / c + b / c = (a + b) / c :=
eq.symm $ right_distrib a b (c⁻¹)

lemma half_pos {a : ℝ≥0} (h : 0 < a) : 0 < a / 2 := div_pos h zero_lt_two

lemma add_halves (a : ℝ≥0) : a / 2 + a / 2 = a := nnreal.eq (add_halves a)

lemma half_lt_self {a : ℝ≥0} (h : a ≠ 0) : a / 2 < a :=
by rw [← nnreal.coe_lt_coe, nnreal.coe_div]; exact
half_lt_self (bot_lt_iff_ne_bot.2 h)

lemma two_inv_lt_one : (2⁻¹:ℝ≥0) < 1 :=
by simpa [div_def] using half_lt_self zero_ne_one.symm

lemma div_lt_iff {a b c : ℝ≥0} (hc : c ≠ 0) : b / c < a ↔ b < a * c :=
begin
  rw [← nnreal.coe_lt_coe, ← nnreal.coe_lt_coe, nnreal.coe_div, nnreal.coe_mul],
  exact div_lt_iff (zero_lt_iff_ne_zero.mpr hc)
end

lemma div_lt_one_of_lt {a b : ℝ≥0} (h : a < b) : a / b < 1 :=
begin
  rwa [div_lt_iff, one_mul],
  exact ne_of_gt (lt_of_le_of_lt (zero_le _) h)
end

@[field_simps] theorem div_pow {a b : ℝ≥0} (n : ℕ) : (a / b) ^ n = a ^ n / b ^ n :=
div_pow _ _ _

@[field_simps] lemma mul_div_assoc' (a b c : ℝ≥0) : a * (b / c) = (a * b) / c :=
by rw [div_def, div_def, mul_assoc]

@[field_simps] lemma div_add_div (a : ℝ≥0) {b : ℝ≥0} (c : ℝ≥0) {d : ℝ≥0}
  (hb : b ≠ 0) (hd : d ≠ 0) : a / b + c / d = (a * d + b * c) / (b * d) :=
begin
  rw ← nnreal.eq_iff,
  simp only [nnreal.coe_add, nnreal.coe_div, nnreal.coe_mul],
  exact div_add_div _ _ (coe_ne_zero.2 hb) (coe_ne_zero.2 hd)
end

@[field_simps] lemma inv_eq_one_div (a : ℝ≥0) : a⁻¹ = 1/a :=
by rw [div_def, one_mul]

@[field_simps] lemma div_mul_eq_mul_div (a b c : ℝ≥0) : (a / b) * c = (a * c) / b :=
by { rw [div_def, div_def], ac_refl }

@[field_simps] lemma add_div' (a b c : ℝ≥0) (hc : c ≠ 0) :
  b + a / c = (b * c + a) / c :=
by simpa using div_add_div b a one_ne_zero hc

@[field_simps] lemma div_add' (a b c : ℝ≥0) (hc : c ≠ 0) :
  a / c + b = (a + b * c) / c :=
by rwa [add_comm, add_div', add_comm]

lemma one_div_eq_inv (a : ℝ≥0) : 1 / a = a⁻¹ :=
one_mul a⁻¹

lemma one_div_div (a b : ℝ≥0) : 1 / (a / b) = b / a :=
by { rw ← nnreal.eq_iff, simp [one_div_div] }

lemma div_eq_mul_one_div (a b : ℝ≥0) : a / b = a * (1 / b) :=
by rw [div_def, div_def, one_mul]

@[field_simps] lemma div_div_eq_mul_div (a b c : ℝ≥0) : a / (b / c) = (a * c) / b :=
by { rw ← nnreal.eq_iff, simp [div_div_eq_mul_div] }

@[field_simps] lemma div_div_eq_div_mul (a b c : ℝ≥0) : (a / b) / c = a / (b * c) :=
by { rw ← nnreal.eq_iff, simp [div_div_eq_div_mul] }

@[field_simps] lemma div_eq_div_iff {a b c d : ℝ≥0} (hb : b ≠ 0) (hd : d ≠ 0) :
  a / b = c / d ↔ a * d = c * b :=
div_eq_div_iff hb hd

@[field_simps] lemma div_eq_iff {a b c : ℝ≥0} (hb : b ≠ 0) : a / b = c ↔ a = c * b :=
by simpa using @div_eq_div_iff a b c 1 hb one_ne_zero

@[field_simps] lemma eq_div_iff {a b c : ℝ≥0} (hb : b ≠ 0) : c = a / b ↔ c * b = a :=
by simpa using @div_eq_div_iff c 1 a b one_ne_zero hb

end inv

section pow

theorem pow_eq_zero {a : ℝ≥0} {n : ℕ} (h : a^n = 0) : a = 0 :=
begin
  rw ← nnreal.eq_iff,
  rw [← nnreal.eq_iff, coe_pow] at h,
  exact pow_eq_zero h
end

@[field_simps] theorem pow_ne_zero {a : ℝ≥0} (n : ℕ) (h : a ≠ 0) : a ^ n ≠ 0 :=
mt pow_eq_zero h

end pow

end nnreal<|MERGE_RESOLUTION|>--- conflicted
+++ resolved
@@ -44,12 +44,8 @@
 le_max_left r 0
 
 lemma coe_nonneg (r : nnreal) : (0 : ℝ) ≤ r := r.2
-<<<<<<< HEAD
-@[norm_cast, simp] theorem coe_mk (a : ℝ) (ha) : ((⟨a, ha⟩ : ℝ≥0) : ℝ) = a := rfl
-=======
-@[elim_cast, simp, nolint simp_nf] -- takes a crazy amount of time simplify lhs
+@[norm_cast, simp, nolint simp_nf] -- takes a crazy amount of time simplify lhs
 theorem coe_mk (a : ℝ) (ha) : ((⟨a, ha⟩ : ℝ≥0) : ℝ) = a := rfl
->>>>>>> ca986598
 
 instance : has_zero ℝ≥0  := ⟨⟨0, le_refl 0⟩⟩
 instance : has_one ℝ≥0   := ⟨⟨1, zero_le_one⟩⟩
@@ -74,8 +70,8 @@
 
 -- TODO: setup semifield!
 @[simp] protected lemma zero_div (r : ℝ≥0) : 0 / r = 0 := nnreal.eq (zero_div _)
-@[simp, elim_cast] protected lemma coe_eq_zero (r : ℝ≥0) : ↑r = (0 : ℝ) ↔ r = 0 := @nnreal.eq_iff r 0
-@[elim_cast] lemma coe_ne_zero {r : ℝ≥0} : (r : ℝ) ≠ 0 ↔ r ≠ 0 := by simp
+@[simp, norm_cast] protected lemma coe_eq_zero (r : ℝ≥0) : ↑r = (0 : ℝ) ↔ r = 0 := @nnreal.eq_iff r 0
+@[norm_cast] lemma coe_ne_zero {r : ℝ≥0} : (r : ℝ) ≠ 0 ↔ r ≠ 0 := by simp
 
 instance : comm_semiring ℝ≥0 :=
 begin
@@ -88,9 +84,6 @@
 
 instance : is_semiring_hom (coe : ℝ≥0 → ℝ) := by refine_struct {..}; intros; refl
 
-<<<<<<< HEAD
-@[norm_cast] lemma coe_pow (r : ℝ≥0) (n : ℕ) : ((r^n : ℝ≥0) : ℝ) = r^n :=
-=======
 instance : comm_group_with_zero ℝ≥0 :=
 { zero_ne_one    := assume h, zero_ne_one $ nnreal.eq_iff.2 h,
   inv_zero       := nnreal.eq $ inv_zero,
@@ -99,8 +92,7 @@
   .. (_ : comm_semiring ℝ≥0),
   .. (_ : semiring ℝ≥0) }
 
-@[move_cast] lemma coe_pow (r : ℝ≥0) (n : ℕ) : ((r^n : ℝ≥0) : ℝ) = r^n :=
->>>>>>> ca986598
+@[norm_cast] lemma coe_pow (r : ℝ≥0) (n : ℕ) : ((r^n : ℝ≥0) : ℝ) = r^n :=
 is_monoid_hom.map_pow coe r n
 
 @[norm_cast] lemma coe_list_sum (l : list ℝ≥0) :
@@ -130,28 +122,16 @@
 @[norm_cast] lemma smul_coe (r : ℝ≥0) (n : ℕ) : ↑(add_monoid.smul n r) = add_monoid.smul n (r:ℝ) :=
 is_add_monoid_hom.map_smul coe r n
 
-<<<<<<< HEAD
 @[simp, norm_cast] protected lemma coe_nat_cast (n : ℕ) : (↑(↑n : ℝ≥0) : ℝ) = n :=
-is_semiring_hom.map_nat_cast coe n
-=======
-@[simp, squash_cast] protected lemma coe_nat_cast (n : ℕ) : (↑(↑n : ℝ≥0) : ℝ) = n :=
 (ring_hom.of (coe : ℝ≥0 → ℝ)).map_nat_cast n
->>>>>>> ca986598
 
 instance : decidable_linear_order ℝ≥0 :=
 decidable_linear_order.lift (coe : ℝ≥0 → ℝ) subtype.val_injective (by apply_instance)
 
-<<<<<<< HEAD
-@[norm_cast] protected lemma coe_le {r₁ r₂ : ℝ≥0} : (r₁ : ℝ) ≤ r₂ ↔ r₁ ≤ r₂ := iff.rfl
-@[norm_cast] protected lemma coe_lt {r₁ r₂ : ℝ≥0} : (r₁ : ℝ) < r₂ ↔ r₁ < r₂ := iff.rfl
+@[norm_cast] protected lemma coe_le_coe {r₁ r₂ : ℝ≥0} : (r₁ : ℝ) ≤ r₂ ↔ r₁ ≤ r₂ := iff.rfl
+@[norm_cast] protected lemma coe_lt_coe {r₁ r₂ : ℝ≥0} : (r₁ : ℝ) < r₂ ↔ r₁ < r₂ := iff.rfl
 @[norm_cast] protected lemma coe_pos {r : ℝ≥0} : (0 : ℝ) < r ↔ 0 < r := iff.rfl
 @[norm_cast] protected lemma coe_eq {r₁ r₂ : ℝ≥0} : (r₁ : ℝ) = r₂ ↔ r₁ = r₂ := subtype.ext.symm
-=======
-@[elim_cast] protected lemma coe_le_coe {r₁ r₂ : ℝ≥0} : (r₁ : ℝ) ≤ r₂ ↔ r₁ ≤ r₂ := iff.rfl
-@[elim_cast] protected lemma coe_lt_coe {r₁ r₂ : ℝ≥0} : (r₁ : ℝ) < r₂ ↔ r₁ < r₂ := iff.rfl
-@[elim_cast] protected lemma coe_pos {r : ℝ≥0} : (0 : ℝ) < r ↔ 0 < r := iff.rfl
-@[elim_cast] protected lemma coe_eq {r₁ r₂ : ℝ≥0} : (r₁ : ℝ) = r₂ ↔ r₁ = r₂ := subtype.ext.symm
->>>>>>> ca986598
 
 protected lemma coe_mono : monotone (coe : ℝ≥0 → ℝ) := λ _ _, nnreal.coe_le_coe.2
 
@@ -298,11 +278,11 @@
   { assume a s has ih, simp [has, ih, mul_sup], }
 end
 
-@[simp, move_cast] lemma coe_max (x y : nnreal) :
+@[simp, norm_cast] lemma coe_max (x y : nnreal) :
   ((max x y : nnreal) : ℝ) = max (x : ℝ) (y : ℝ) :=
 by { delta max, split_ifs; refl }
 
-@[simp, move_cast] lemma coe_min (x y : nnreal) :
+@[simp, norm_cast] lemma coe_min (x y : nnreal) :
   ((min x y : nnreal) : ℝ) = min (x : ℝ) (y : ℝ) :=
 by { delta min, split_ifs; refl }
 
