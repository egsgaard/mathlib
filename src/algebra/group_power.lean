--- conflicted
+++ resolved
@@ -355,11 +355,7 @@
 lemma zero_pow [semiring R] : ∀ {n : ℕ}, 0 < n → (0 : R) ^ n = 0
 | (n+1) _ := zero_mul _
 
-<<<<<<< HEAD
-@[simp, norm_cast] theorem nat.cast_pow [semiring α] (n m : ℕ) : (↑(n ^ m) : α) = ↑n ^ m :=
-=======
-@[simp, move_cast] theorem nat.cast_pow [semiring R] (n m : ℕ) : (↑(n ^ m) : R) = ↑n ^ m :=
->>>>>>> 0e4eb09d
+@[simp, norm_cast] theorem nat.cast_pow [semiring R] (n m : ℕ) : (↑(n ^ m) : R) = ↑n ^ m :=
 by induction m with m ih; [exact nat.cast_one, rw [nat.pow_succ, pow_succ', nat.cast_mul, ih]]
 
 @[simp, norm_cast] theorem int.coe_nat_pow (n m : ℕ) : ((n ^ m : ℕ) : ℤ) = n ^ m :=
@@ -398,11 +394,7 @@
 theorem mul_gsmul_assoc [ring R] (a b : R) (n : ℤ) : n •ℤ (a * b) = n •ℤ a * b :=
 by rw [gsmul_eq_mul, gsmul_eq_mul, mul_assoc]
 
-<<<<<<< HEAD
-@[simp, norm_cast] theorem int.cast_pow [ring α] (n : ℤ) (m : ℕ) : (↑(n ^ m) : α) = ↑n ^ m :=
-=======
-@[simp, move_cast] theorem int.cast_pow [ring R] (n : ℤ) (m : ℕ) : (↑(n ^ m) : R) = ↑n ^ m :=
->>>>>>> 0e4eb09d
+@[simp, norm_cast] theorem int.cast_pow [ring R] (n : ℤ) (m : ℕ) : (↑(n ^ m) : R) = ↑n ^ m :=
 by induction m with m ih; [exact int.cast_one,
   rw [pow_succ, pow_succ, int.cast_mul, ih]]
 
