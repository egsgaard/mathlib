--- conflicted
+++ resolved
@@ -55,11 +55,7 @@
 @[simp, norm_cast] theorem cast_eq_zero {n : ℕ} : (n : α) = 0 ↔ n = 0 :=
 by rw [← cast_zero, cast_inj]
 
-<<<<<<< HEAD
-@[simp, norm_cast] theorem cast_ne_zero {n : ℕ} : (n : α) ≠ 0 ↔ n ≠ 0 :=
-=======
-@[elim_cast] theorem cast_ne_zero {n : ℕ} : (n : α) ≠ 0 ↔ n ≠ 0 :=
->>>>>>> ca986598
+@[norm_cast] theorem cast_ne_zero {n : ℕ} : (n : α) ≠ 0 ↔ n ≠ 0 :=
 not_congr cast_eq_zero
 
 end nat
