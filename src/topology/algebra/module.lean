--- conflicted
+++ resolved
@@ -240,15 +240,9 @@
 
 instance : has_one (M →L[R] M) := ⟨id⟩
 
-<<<<<<< HEAD
-@[simp] lemma id_apply : (id : M →L[R] M) x = x := rfl
+lemma id_apply : (id : M →L[R] M) x = x := rfl
 @[simp, norm_cast] lemma coe_id : ((id : M →L[R] M) : M →ₗ[R] M) = linear_map.id := rfl
 @[simp, norm_cast] lemma coe_id' : ((id : M →L[R] M) : M → M) = _root_.id := rfl
-=======
-lemma id_apply : (id : M →L[R] M) x = x := rfl
-@[simp, elim_cast] lemma coe_id : ((id : M →L[R] M) : M →ₗ[R] M) = linear_map.id := rfl
-@[simp, elim_cast] lemma coe_id' : ((id : M →L[R] M) : M → M) = _root_.id := rfl
->>>>>>> ca986598
 
 @[simp] lemma one_apply : (1 : M →L[R] M) x = x := rfl
 
@@ -273,15 +267,9 @@
 by { refine {zero := 0, add := (+), neg := has_neg.neg, ..}; intros; ext;
   apply_rules [zero_add, add_assoc, add_zero, add_left_neg, add_comm] }
 
-<<<<<<< HEAD
-@[simp] lemma sub_apply (x : M) : (f - g) x = f x - g x := rfl
+lemma sub_apply (x : M) : (f - g) x = f x - g x := rfl
 @[simp, norm_cast] lemma coe_sub : (((f - g) : M →L[R] M₂) : M →ₗ[R] M₂) = (f : M →ₗ[R] M₂) - g := rfl
 @[simp, norm_cast] lemma coe_sub' : (((f - g) : M →L[R] M₂) : M → M₂) = (f : M → M₂) - g := rfl
-=======
-lemma sub_apply (x : M) : (f - g) x = f x - g x := rfl
-@[simp, move_cast] lemma coe_sub : (((f - g) : M →L[R] M₂) : M →ₗ[R] M₂) = (f : M →ₗ[R] M₂) - g := rfl
-@[simp, move_cast] lemma coe_sub' : (((f - g) : M →L[R] M₂) : M → M₂) = (f : M → M₂) - g := rfl
->>>>>>> ca986598
 
 end add
 
@@ -337,11 +325,11 @@
 { cont := f₁.2.prod_mk f₂.2,
   ..f₁.to_linear_map.prod f₂.to_linear_map }
 
-@[simp, move_cast] lemma coe_prod (f₁ : M →L[R] M₂) (f₂ : M →L[R] M₃) :
+@[simp, norm_cast] lemma coe_prod (f₁ : M →L[R] M₂) (f₂ : M →L[R] M₃) :
   (f₁.prod f₂ : M →ₗ[R] M₂ × M₃) = linear_map.prod f₁ f₂ :=
 rfl
 
-@[simp, move_cast] lemma prod_apply (f₁ : M →L[R] M₂) (f₂ : M →L[R] M₃) (x : M) :
+@[simp, norm_cast] lemma prod_apply (f₁ : M →L[R] M₂) (f₂ : M →L[R] M₃) (x : M) :
   f₁.prod f₂ x = (f₁ x, f₂ x) :=
 rfl
 
@@ -357,23 +345,23 @@
 
 variables {R M M₂}
 
-@[simp, move_cast] lemma coe_fst : (fst R M M₂ : M × M₂ →ₗ[R] M) = linear_map.fst R M M₂ := rfl
-
-@[simp, move_cast] lemma coe_fst' : (fst R M M₂ : M × M₂ → M) = prod.fst := rfl
-
-@[simp, move_cast] lemma coe_snd : (snd R M M₂ : M × M₂ →ₗ[R] M₂) = linear_map.snd R M M₂ := rfl
-
-@[simp, move_cast] lemma coe_snd' : (snd R M M₂ : M × M₂ → M₂) = prod.snd := rfl
+@[simp, norm_cast] lemma coe_fst : (fst R M M₂ : M × M₂ →ₗ[R] M) = linear_map.fst R M M₂ := rfl
+
+@[simp, norm_cast] lemma coe_fst' : (fst R M M₂ : M × M₂ → M) = prod.fst := rfl
+
+@[simp, norm_cast] lemma coe_snd : (snd R M M₂ : M × M₂ →ₗ[R] M₂) = linear_map.snd R M M₂ := rfl
+
+@[simp, norm_cast] lemma coe_snd' : (snd R M M₂ : M × M₂ → M₂) = prod.snd := rfl
 
 /-- `prod.map` of two continuous linear maps. -/
 def prod_map (f₁ : M →L[R] M₂) (f₂ : M₃ →L[R] M₄) : (M × M₃) →L[R] (M₂ × M₄) :=
 (f₁.comp (fst R M M₃)).prod (f₂.comp (snd R M M₃))
 
-@[simp, move_cast] lemma coe_prod_map (f₁ : M →L[R] M₂) (f₂ : M₃ →L[R] M₄) :
+@[simp, norm_cast] lemma coe_prod_map (f₁ : M →L[R] M₂) (f₂ : M₃ →L[R] M₄) :
   (f₁.prod_map f₂ : (M × M₃) →ₗ[R] (M₂ × M₄)) = ((f₁ : M →ₗ[R] M₂).prod_map (f₂ : M₃ →ₗ[R] M₄)) :=
 rfl
 
-@[simp, move_cast] lemma prod_map_apply (f₁ : M →L[R] M₂) (f₂ : M₃ →L[R] M₄) (x) :
+@[simp, norm_cast] lemma prod_map_apply (f₁ : M →L[R] M₂) (f₂ : M₃ →L[R] M₄) (x) :
   f₁.prod_map f₂ x = (f₁ x.1, f₂ x.2) :=
 rfl
 
@@ -534,10 +522,10 @@
   .. linear_equiv.refl R M }
 end
 
-@[simp, elim_cast] lemma coe_refl :
+@[simp, norm_cast] lemma coe_refl :
   ((continuous_linear_equiv.refl R M) : M →L[R] M) = continuous_linear_map.id := rfl
 
-@[simp, elim_cast] lemma coe_refl' :
+@[simp, norm_cast] lemma coe_refl' :
   ((continuous_linear_equiv.refl R M) : M → M) = id := rfl
 
 /-- The inverse of a continuous linear equivalence as a continuous linear equivalence-/
@@ -566,10 +554,10 @@
   continuous_inv_fun := e.continuous_inv_fun.prod_map e'.continuous_inv_fun,
   .. e.to_linear_equiv.prod e'.to_linear_equiv }
 
-@[simp, move_cast] lemma prod_apply (e : M ≃L[R] M₂) (e' : M₃ ≃L[R] M₄) (x) :
+@[simp, norm_cast] lemma prod_apply (e : M ≃L[R] M₂) (e' : M₃ ≃L[R] M₄) (x) :
   e.prod e' x = (e x.1, e' x.2) := rfl
 
-@[simp, move_cast] lemma coe_prod (e : M ≃L[R] M₂) (e' : M₃ ≃L[R] M₄) :
+@[simp, norm_cast] lemma coe_prod (e : M ≃L[R] M₂) (e' : M₃ ≃L[R] M₄) :
   (e.prod e' : (M × M₃) →L[R] (M₂ × M₄)) = (e : M →L[R] M₂).prod_map (e' : M₃ →L[R] M₄) :=
 rfl
 
