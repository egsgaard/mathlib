--- conflicted
+++ resolved
@@ -468,19 +468,13 @@
 local attribute [instance] simple_func.add_comm_group simple_func.metric_space
   simple_func.emetric_space
 
-<<<<<<< HEAD
+instance : inhabited (α →₁ₛ β) := ⟨0⟩
+
 @[simp, norm_cast] lemma coe_zero : ((0 : α →₁ₛ β) : α →₁ β) = 0 := rfl
 @[simp, norm_cast] lemma coe_add (f g : α →₁ₛ β) : ((f + g : α →₁ₛ β) : α →₁ β) = f + g := rfl
 @[simp, norm_cast] lemma coe_neg (f : α →₁ₛ β) : ((-f : α →₁ₛ β) : α →₁ β) = -f := rfl
 @[simp, norm_cast] lemma coe_sub (f g : α →₁ₛ β) : ((f - g : α →₁ₛ β) : α →₁ β) = f - g := rfl
-=======
-instance : inhabited (α →₁ₛ β) := ⟨0⟩
-
-@[simp, elim_cast] lemma coe_zero : ((0 : α →₁ₛ β) : α →₁ β) = 0 := rfl
-@[simp, move_cast] lemma coe_add (f g : α →₁ₛ β) : ((f + g : α →₁ₛ β) : α →₁ β) = f + g := rfl
-@[simp, move_cast] lemma coe_neg (f : α →₁ₛ β) : ((-f : α →₁ₛ β) : α →₁ β) = -f := rfl
-@[simp, move_cast] lemma coe_sub (f g : α →₁ₛ β) : ((f - g : α →₁ₛ β) : α →₁ β) = f - g := rfl
->>>>>>> c5febb52
+
 @[simp] lemma edist_eq (f g : α →₁ₛ β) : edist f g = edist (f : α →₁ β) (g : α →₁ β) := rfl
 @[simp] lemma dist_eq (f g : α →₁ₛ β) : dist f g = dist (f : α →₁ β) (g : α →₁ β) := rfl
 
