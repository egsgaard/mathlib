# Mathlib tactics #

In addition to [core tactics](https://leanprover.github.io/reference/tactics.html),
mathlib provides a number of specific interactive tactics and commands.
Here we document the mostly commonly used ones.

### tfae

The `tfae` tactic suite is a set of tactics that help with proving that certain
propositions are equivalent.
In `data/list/basic.lean` there is a section devoted to propositions of the
form
```lean
tfae [p1, p2, ..., pn]
```
where `p1`, `p2`, through, `pn` are terms of type `Prop`.
This proposition asserts that all the `pi` are pairwise equivalent.
There are results that allow to extract the equivalence
of two propositions `pi` and `pj`.

To prove a goal of the form `tfae [p1, p2, ..., pn]`, there are two
tactics.  The first tactic is `tfae_have`.  As an argument it takes an
expression of the form `i arrow j`, where `i` and `j` are two positive
natural numbers, and `arrow` is an arrow such as `→`, `->`, `←`, `<-`,
`↔`, or `<->`.  The tactic `tfae_have : i arrow j` sets up a subgoal in
which the user has to prove the equivalence (or implication) of `pi` and `pj`.

The remaining tactic, `tfae_finish`, is a finishing tactic. It
collects all implications and equivalences from the local context and
computes their transitive closure to close the
main goal.

`tfae_have` and `tfae_finish` can be used together in a proof as
follows:

```lean
example (a b c d : Prop) : tfae [a,b,c,d] :=
begin
  tfae_have : 3 → 1,
  { /- prove c → a -/ },
  tfae_have : 2 → 3,
  { /- prove b → c -/ },
  tfae_have : 2 ← 1,
  { /- prove a → b -/ },
  tfae_have : 4 ↔ 2,
  { /- prove d ↔ b -/ },
    -- a b c d : Prop,
    -- tfae_3_to_1 : c → a,
    -- tfae_2_to_3 : b → c,
    -- tfae_1_to_2 : a → b,
    -- tfae_4_iff_2 : d ↔ b
    -- ⊢ tfae [a, b, c, d]
  tfae_finish,
end
```

### rcases

The `rcases` tactic is the same as `cases`, but with more flexibility in the
`with` pattern syntax to allow for recursive case splitting. The pattern syntax
uses the following recursive grammar:

```lean
patt ::= (patt_list "|")* patt_list
patt_list ::= id | "_" | "⟨" (patt ",")* patt "⟩"
```

A pattern like `⟨a, b, c⟩ | ⟨d, e⟩` will do a split over the inductive
datatype, naming the first three parameters of the first constructor as
`a,b,c` and the first two of the second constructor `d,e`. If the list
is not as long as the number of arguments to the constructor or the
number of constructors, the remaining variables will be automatically
named. If there are nested brackets such as `⟨⟨a⟩, b | c⟩ | d` then
these will cause more case splits as necessary. If there are too many
arguments, such as `⟨a, b, c⟩` for splitting on `∃ x, ∃ y, p x`, then it
will be treated as `⟨a, ⟨b, c⟩⟩`, splitting the last parameter as
necessary.

`rcases` also has special support for quotient types: quotient induction into Prop works like
matching on the constructor `quot.mk`.

`rcases? e` will perform case splits on `e` in the same way as `rcases e`,
but rather than accepting a pattern, it does a maximal cases and prints the
pattern that would produce this case splitting. The default maximum depth is 5,
but this can be modified with `rcases? e : n`.

### rintro

The `rintro` tactic is a combination of the `intros` tactic with `rcases` to
allow for destructuring patterns while introducing variables. See `rcases` for
a description of supported patterns. For example, `rintros (a | ⟨b, c⟩) ⟨d, e⟩`
will introduce two variables, and then do case splits on both of them producing
two subgoals, one with variables `a d e` and the other with `b c d e`.

`rintro?` will introduce and case split on variables in the same way as
`rintro`, but will also print the `rintro` invocation that would have the same
result. Like `rcases?`, `rintro? : n` allows for modifying the
depth of splitting; the default is 5.

### obtain

The `obtain` tactic is a combination of `have` and `rcases`.
```lean
obtain ⟨patt⟩ : type,
{ ... }
```
is equivalent to
```lean
have h : type,
{ ... },
rcases h with ⟨patt⟩
```

 The syntax `obtain ⟨patt⟩ : type := proof` is also supported.


### simpa

This is a "finishing" tactic modification of `simp`. It has two forms.

* `simpa [rules, ...] using e` will simplify the goal and the type of
  `e` using `rules`, then try to close the goal using `e`.

  Simplifying the type of `e` makes it more likely to match the goal
  (which has also been simplified). This construction also tends to be
  more robust under changes to the simp lemma set.

* `simpa [rules, ...]` will simplify the goal and the type of a
  hypothesis `this` if present in the context, then try to close the goal using
  the `assumption` tactic.

### replace

Acts like `have`, but removes a hypothesis with the same name as
this one. For example if the state is `h : p ⊢ goal` and `f : p → q`,
then after `replace h := f h` the goal will be `h : q ⊢ goal`,
where `have h := f h` would result in the state `h : p, h : q ⊢ goal`.
This can be used to simulate the `specialize` and `apply at` tactics
of Coq.

### elide/unelide

The `elide n (at ...)` tactic hides all subterms of the target goal or hypotheses
beyond depth `n` by replacing them with `hidden`, which is a variant
on the identity function. (Tactics should still mostly be able to see
through the abbreviation, but if you want to unhide the term you can use
`unelide`.)

The `unelide (at ...)` tactic removes all `hidden` subterms in the target
types (usually added by `elide`).

### finish/clarify/safe

These tactics do straightforward things: they call the simplifier, split conjunctive assumptions,
eliminate existential quantifiers on the left, and look for contradictions. They rely on ematching
and congruence closure to try to finish off a goal at the end.

The procedures *do* split on disjunctions and recreate the smt state for each terminal call, so
they are only meant to be used on small, straightforward problems.

* finish:  solves the goal or fails
* clarify: makes as much progress as possible while not leaving more than one goal
* safe:    splits freely, finishes off whatever subgoals it can, and leaves the rest

All accept an optional list of simplifier rules, typically definitions that should be expanded.
(The equations and identities should not refer to the local context.)

### ring

Evaluate expressions in the language of (semi-)rings.
Based on [Proving Equalities in a Commutative Ring Done Right in Coq](http://www.cs.ru.nl/~freek/courses/tt-2014/read/10.1.1.61.3041.pdf) by Benjamin Grégoire and Assia Mahboubi.

### congr'

Same as the `congr` tactic, but takes an optional argument which gives
the depth of recursive applications. This is useful when `congr`
is too aggressive in breaking down the goal. For example, given
`⊢ f (g (x + y)) = f (g (y + x))`, `congr'` produces the goals `⊢ x = y`
and `⊢ y = x`, while `congr' 2` produces the intended `⊢ x + y = y + x`.
If, at any point, a subgoal matches a hypothesis then the subgoal will be closed.

### convert

The `exact e` and `refine e` tactics require a term `e` whose type is
definitionally equal to the goal. `convert e` is similar to `refine
e`, but the type of `e` is not required to exactly match the
goal. Instead, new goals are created for differences between the type
of `e` and the goal. For example, in the proof state

```lean
n : ℕ,
e : prime (2 * n + 1)
⊢ prime (n + n + 1)
```

the tactic `convert e` will change the goal to

```lean
⊢ n + n = 2 * n
```

In this example, the new goal can be solved using `ring`.

The syntax `convert ← e` will reverse the direction of the new goals
(producing `⊢ 2 * n = n + n` in this example).

Internally, `convert e` works by creating a new goal asserting that
the goal equals the type of `e`, then simplifying it using
`congr'`. The syntax `convert e using n` can be used to control the
depth of matching (like `congr' n`). In the example, `convert e using
1` would produce a new goal `⊢ n + n + 1 = 2 * n + 1`.

### unfold_coes

Unfold coercion-related definitions

### Instance cache tactics

For performance reasons, Lean does not automatically update its database
of class instances during a proof. The group of tactics described below
helps forcing such updates. For a simple (but very artificial) example,
consider the function `default` from the core library. It has type
`Π (α : Sort u) [inhabited α], α`, so one can use `default α` only if Lean
can find a registered instance of `inhabited α`. Because the database of
such instance is not automatically updated during a proof, the following
attempt won't work (Lean will not pick up the instance from the local
context):
```lean
def my_id (α : Type) : α → α :=
begin
  intro x,
  have : inhabited α := ⟨x⟩,
  exact default α, -- Won't work!
end
```
However, it will work, producing the identity function, if one replaces have by its variant `haveI` described below.

* `resetI`: Reset the instance cache. This allows any instances
  currently in the context to be used in typeclass inference.

* `unfreezeI`: Unfreeze local instances, which allows us to revert
  instances in the context

* `introI`/`introsI`: `intro`/`intros` followed by `resetI`. Like
  `intro`/`intros`, but uses the introduced variable in typeclass inference.

* `haveI`/`letI`: `have`/`let` followed by `resetI`. Used to add typeclasses
  to the context so that they can be used in typeclass inference. The syntax
  `haveI := <proof>` and `haveI : t := <proof>` is supported, but
  `haveI : t, from _` and `haveI : t, { <proof> }` are not; in these cases
  use `have : t, { <proof> }, resetI` directly).

* `exactI`: `resetI` followed by `exact`. Like `exact`, but uses all
  variables in the context for typeclass inference.

### library_search

`library_search` is a tactic to identify existing lemmas in the library. It tries to close the
current goal by applying a lemma from the library, then discharging any new goals using
`solve_by_elim`.

Typical usage is:
```
example (n m k : ℕ) : n * (m - k) = n * m - n * k :=
by library_search -- exact nat.mul_sub_left_distrib n m k
```

`library_search` prints a trace message showing the proof it found, shown above as a comment.
Typically you will then copy and paste this proof, replacing the call to `library_search`.

### find

The `find` command from `tactic.find` allows to find lemmas using
pattern matching. For instance:

```lean
import tactic.find

#find _ + _ = _ + _
#find (_ : ℕ) + _ = _ + _
```

### solve_by_elim

The tactic `solve_by_elim` repeatedly applies assumptions to the current goal, and succeeds if this eventually discharges the main goal.
```lean
solve_by_elim { discharger := `[cc] }
```
also attempts to discharge the goal using congruence closure before each round of applying assumptions.

`solve_by_elim*` tries to solve all goals together, using backtracking if a solution for one goal
makes other goals impossible.

By default `solve_by_elim` also applies `congr_fun` and `congr_arg` against the goal.

The assumptions can be modified with similar syntax as for `simp`:
* `solve_by_elim [h₁, h₂, ..., hᵣ]` also applies the named lemmas (or all lemmas tagged with the named
attributes).
* `solve_by_elim only [h₁, h₂, ..., hᵣ]` does not include the local context, `congr_fun`, or `congr_arg`
unless they are explicitly included.
* `solve_by_elim [-id_1, ... -id_n]` uses the default assumptions, removing the specified ones.

### ext1 / ext

 * `ext1 id` selects and apply one extensionality lemma (with
    attribute `extensionality`), using `id`, if provided, to name a
    local constant introduced by the lemma. If `id` is omitted, the
    local constant is named automatically, as per `intro`.

 * `ext` applies as many extensionality lemmas as possible;
 * `ext ids`, with `ids` a list of identifiers, finds extentionality
    and applies them until it runs out of identifiers in `ids` to name
    the local constants.

When trying to prove:

  ```lean
  α β : Type,
  f g : α → set β
  ⊢ f = g
  ```

applying `ext x y` yields:

  ```lean
  α β : Type,
  f g : α → set β,
  x : α,
  y : β
  ⊢ y ∈ f x ↔ y ∈ g x
  ```

by applying functional extensionality and set extensionality.

A maximum depth can be provided with `ext x y z : 3`.

### The `extensionality` attribute

 Tag lemmas of the form:

 ```lean
 @[extensionality]
 lemma my_collection.ext (a b : my_collection)
   (h : ∀ x, a.lookup x = b.lookup y) :
   a = b := ...
 ```

 The attribute indexes extensionality lemma using the type of the
 objects (i.e. `my_collection`) which it gets from the statement of
 the lemma.  In some cases, the same lemma can be used to state the
 extensionality of multiple types that are definitionally equivalent.

 ```lean
 attribute [extensionality [(→),thunk,stream]] funext
 ```

 Those parameters are cumulative. The following are equivalent:

 ```lean
 attribute [extensionality [(→),thunk]] funext
 attribute [extensionality [stream]] funext
 ```

 and

 ```lean
 attribute [extensionality [(→),thunk,stream]] funext
 ```

 One removes type names from the list for one lemma with:

 ```lean
 attribute [extensionality [-stream,-thunk]] funext
 ```

 Finally, the following:

 ```lean
 @[extensionality]
 lemma my_collection.ext (a b : my_collection)
   (h : ∀ x, a.lookup x = b.lookup y) :
   a = b := ...
 ```

 is equivalent to

 ```lean
 @[extensionality *]
 lemma my_collection.ext (a b : my_collection)
   (h : ∀ x, a.lookup x = b.lookup y) :
   a = b := ...
 ```

 The `*` parameter indicates to simply infer the
 type from the lemma's statement.

 This allows us specify type synonyms along with the type
 that referred to in the lemma statement.

 ```lean
 @[extensionality [*,my_type_synonym]]
 lemma my_collection.ext (a b : my_collection)
   (h : ∀ x, a.lookup x = b.lookup y) :
   a = b := ...
 ```

### refine_struct

`refine_struct { .. }` acts like `refine` but works only with structure instance
literals. It creates a goal for each missing field and tags it with the name of the
field so that `have_field` can be used to generically refer to the field currently
being refined.

As an example, we can use `refine_struct` to automate the construction semigroup
instances:

```lean
refine_struct ( { .. } : semigroup α ),
-- case semigroup, mul
-- α : Type u,
-- ⊢ α → α → α

-- case semigroup, mul_assoc
-- α : Type u,
-- ⊢ ∀ (a b c : α), a * b * c = a * (b * c)
```

`have_field`, used after `refine_struct _` poses `field` as a local constant
with the type of the field of the current goal:

```lean
refine_struct ({ .. } : semigroup α),
{ have_field, ... },
{ have_field, ... },
```
behaves like
```lean
refine_struct ({ .. } : semigroup α),
{ have field := @semigroup.mul, ... },
{ have field := @semigroup.mul_assoc, ... },
```

### apply_rules

`apply_rules hs n` applies the list of lemmas `hs` and `assumption` on the
first goal and the resulting subgoals, iteratively, at most `n` times.
`n` is optional, equal to 50 by default.
`hs` can contain user attributes: in this case all theorems with this
attribute are added to the list of rules.

For instance:

```lean
@[user_attribute]
meta def mono_rules : user_attribute :=
{ name := `mono_rules,
  descr := "lemmas usable to prove monotonicity" }

attribute [mono_rules] add_le_add mul_le_mul_of_nonneg_right

lemma my_test {a b c d e : real} (h1 : a ≤ b) (h2 : c ≤ d) (h3 : 0 ≤ e) :
a + c * e + a + c + 0 ≤ b + d * e + b + d + e :=
-- any of the following lines solve the goal:
add_le_add (add_le_add (add_le_add (add_le_add h1 (mul_le_mul_of_nonneg_right h2 h3)) h1 ) h2) h3
by apply_rules [add_le_add, mul_le_mul_of_nonneg_right]
by apply_rules [mono_rules]
by apply_rules mono_rules
```

### h_generalize

`h_generalize Hx : e == x` matches on `cast _ e` in the goal and replaces it with
`x`. It also adds `Hx : e == x` as an assumption. If `cast _ e` appears multiple
times (not necessarily with the same proof), they are all replaced by `x`. `cast`
`eq.mp`, `eq.mpr`, `eq.subst`, `eq.substr`, `eq.rec` and `eq.rec_on` are all treated
as casts.

 - `h_generalize Hx : e == x with h` adds hypothesis `α = β` with `e : α, x : β`;
 - `h_generalize Hx : e == x with _` chooses automatically chooses the name of
    assumption `α = β`;
  - `h_generalize! Hx : e == x` reverts `Hx`;
  - when `Hx` is omitted, assumption `Hx : e == x` is not added.

### pi_instance

`pi_instance` constructs an instance of `my_class (Π i : I, f i)`
where we know `Π i, my_class (f i)`. If an order relation is required,
it defaults to `pi.partial_order`. Any field of the instance that
`pi_instance` cannot construct is left untouched and generated as a
new goal.

### assoc_rewrite

`assoc_rewrite [h₀, ← h₁] at ⊢ h₂` behaves like
`rewrite [h₀, ← h₁] at ⊢ h₂` with the exception that associativity is
used implicitly to make rewriting possible.

### restate_axiom

`restate_axiom` makes a new copy of a structure field, first definitionally simplifying the type.
This is useful to remove `auto_param` or `opt_param` from the statement.

As an example, we have:
```lean
structure A :=
(x : ℕ)
(a' : x = 1 . skip)

example (z : A) : z.x = 1 := by rw A.a' -- rewrite tactic failed, lemma is not an equality nor a iff

restate_axiom A.a'
example (z : A) : z.x = 1 := by rw A.a
```

By default, `restate_axiom` names the new lemma by removing a trailing `'`, or otherwise appending
`_lemma` if there is no trailing `'`. You can also give `restate_axiom` a second argument to
specify the new name, as in
```lean
restate_axiom A.a f
example (z : A) : z.x = 1 := by rw A.f
```

### def_replacer

`def_replacer foo` sets up a stub definition `foo : tactic unit`, which can
effectively be defined and re-defined later, by tagging definitions with `@[foo]`.

- `@[foo] meta def foo_1 : tactic unit := ...` replaces the current definition of `foo`.
- `@[foo] meta def foo_2 (old : tactic unit) : tactic unit := ...` replaces the current
  definition of `foo`, and provides access to the previous definition via `old`.
  (The argument can also be an `option (tactic unit)`, which is provided as `none` if
  this is the first definition tagged with `@[foo]` since `def_replacer` was invoked.)

`def_replacer foo : α → β → tactic γ` allows the specification of a replacer with
custom input and output types. In this case all subsequent redefinitions must have the
same type, or the type `α → β → tactic γ → tactic γ` or
`α → β → option (tactic γ) → tactic γ` analogously to the previous cases.

### tidy

`tidy` attempts to use a variety of conservative tactics to solve the goals.
In particular, `tidy` uses the `chain` tactic to repeatedly apply a list of tactics to
the goal and recursively on new goals, until no tactic makes further progress.

`tidy` can report the tactic script it found using `tidy?`. As an example
```lean
example : ∀ x : unit, x = unit.star :=
begin
  tidy? -- Prints the trace message: "intros x, exact dec_trivial"
end
```

The default list of tactics can be found by looking up the definition of
[`default_tidy_tactics`](https://github.com/leanprover/mathlib/blob/master/tactic/tidy.lean).

This list can be overriden using `tidy { tactics :=  ... }`. (The list must be a list of
`tactic string`, so that `tidy?` can report a usable tactic script.)

### linarith

`linarith` attempts to find a contradiction between hypotheses that are linear (in)equalities.
Equivalently, it can prove a linear inequality by assuming its negation and proving `false`.

In theory, `linarith` should prove any goal that is true in the theory of linear arithmetic over the rationals. While there is some special handling for non-dense orders like `nat` and `int`, this tactic is not complete for these theories and will not prove every true goal.

An example:
```lean
example (x y z : ℚ) (h1 : 2*x  < 3*y) (h2 : -4*x + 2*z < 0)
        (h3 : 12*y - 4* z < 0)  : false :=
by linarith
```

`linarith` will use all appropriate hypotheses and the negation of the goal, if applicable.

`linarith [t1, t2, t3]` will additionally use proof terms `t1, t2, t3`.

`linarith only [h1, h2, h3, t1, t2, t3]` will use only the goal (if relevant), local hypotheses
h1, h2, h3, and proofs t1, t2, t3. It will ignore the rest of the local context.

`linarith!` will use a stronger reducibility setting to try to identify atoms. For example,
```lean
example (x : ℚ) : id x ≥ x :=
by linarith
```
will fail, because `linarith` will not identify `x` and `id x`. `linarith!` will.
This can sometimes be expensive.

`linarith {discharger := tac, restrict_type := tp, exfalso := ff}` takes a config object with three optional
arguments.
* `discharger` specifies a tactic to be used for reducing an algebraic equation in the
proof stage. The default is `ring`. Other options currently include `ring SOP` or `simp` for basic
problems.
* `restrict_type` will only use hypotheses that are inequalities over `tp`. This is useful
if you have e.g. both integer and rational valued inequalities in the local context, which can
sometimes confuse the tactic.
* If `exfalso` is false, `linarith` will fail when the goal is neither an inequality nor `false`. (True by default.)

### choose

`choose a b h using hyp` takes an hypothesis `hyp` of the form
`∀ (x : X) (y : Y), ∃ (a : A) (b : B), P x y a b` for some `P : X → Y → A → B → Prop` and outputs
into context a function `a : X → Y → A`, `b : X → Y → B` and a proposition `h` stating
`∀ (x : X) (y : Y), P x y (a x y) (b x y)`. It presumably also works with dependent versions.

Example:

```lean
example (h : ∀n m : ℕ, ∃i j, m = n + i ∨ m + j = n) : true :=
begin
  choose i j h using h,
  guard_hyp i := ℕ → ℕ → ℕ,
  guard_hyp j := ℕ → ℕ → ℕ,
  guard_hyp h := ∀ (n m : ℕ), m = n + i n m ∨ m + j n m = n,
  trivial
end
```

### squeeze_simp / squeeze_simpa

`squeeze_simp` and `squeeze_simpa` perform the same task with
the difference that `squeeze_simp` relates to `simp` while
`squeeze_simpa` relates to `simpa`. The following applies to both
`squeeze_simp` and `squeeze_simpa`.

`squeeze_simp` behaves like `simp` (including all its arguments)
and prints a `simp only` invokation to skip the search through the
`simp` lemma list.

For instance, the following is easily solved with `simp`:

```lean
example : 0 + 1 = 1 + 0 := by simp
```

To guide the proof search and speed it up, we may replace `simp`
with `squeeze_simp`:

```lean
example : 0 + 1 = 1 + 0 := by squeeze_simp
-- prints: simp only [add_zero, eq_self_iff_true, zero_add]
```

`squeeze_simp` suggests a replacement which we can use instead of
`squeeze_simp`.

```lean
example : 0 + 1 = 1 + 0 := by simp only [add_zero, eq_self_iff_true, zero_add]
```

`squeeze_simp only` prints nothing as it already skips the `simp` list.

This tactic is useful for speeding up the compilation of a complete file.
Steps:

   1. search and replace ` simp` with ` squeeze_simp` (the space helps avoid the
      replacement of `simp` in `@[simp]`) throughout the file.
   2. Starting at the beginning of the file, go to each printout in turn, copy
      the suggestion in place of `squeeze_simp`.
   3. after all the suggestions were applied, search and replace `squeeze_simp` with
      `simp` to remove the occurrences of `squeeze_simp` that did not produce a suggestion.

Known limitation(s):
  * in cases where `squeeze_simp` is used after a `;` (e.g. `cases x; squeeze_simp`),
    `squeeze_simp` will produce as many suggestions as the number of goals it is applied to.
    It is likely that none of the suggestion is a good replacement but they can all be
    combined by concatenating their list of lemmas.

### fin_cases
`fin_cases h` performs case analysis on a hypothesis of the form
1) `h : A`, where `[fintype A]` is available, or
2) `h ∈ A`, where `A : finset X`, `A : multiset X` or `A : list X`.

`fin_cases *` performs case analysis on all suitable hypotheses.

As an example, in
```
example (f : ℕ → Prop) (p : fin 3) (h0 : f 0) (h1 : f 1) (h2 : f 2) : f p.val :=
begin
  fin_cases p; simp,
  all_goals { assumption }
end
```
after `fin_cases p; simp`, there are three goals, `f 0`, `f 1`, and `f 2`.

### conv
The `conv` tactic is built-in to lean. Currently mathlib additionally provides
   * `erw`,
   * `ring` and `ring2`, and
   * `norm_num`
inside `conv` blocks. Also, as a shorthand `conv_lhs` and `conv_rhs`
are provided, so that
```
example : 0 + 0 = 0 :=
begin
  conv_lhs {simp}
end
```
just means
```
example : 0 + 0 = 0 :=
begin
  conv {to_lhs, simp}
end
```
and likewise for `to_rhs`.

### mono

- `mono` applies a monotonicity rule.
- `mono*` applies monotonicity rules repetitively.
- `mono with x ≤ y` or `mono with [0 ≤ x,0 ≤ y]` creates an assertion for the listed
  propositions. Those help to select the right monotonicity rule.
- `mono left` or `mono right` is useful when proving strict orderings:
   for `x + y < w + z` could be broken down into either
    - left:  `x ≤ w` and `y < z` or
    - right: `x < w` and `y ≤ z`

To use it, first import `tactic.monotonicity`.

Here is an example of mono:

```lean
example (x y z k : ℤ)
  (h : 3 ≤ (4 : ℤ))
  (h' : z ≤ y) :
  (k + 3 + x) - y ≤ (k + 4 + x) - z :=
begin
  mono, -- unfold `(-)`, apply add_le_add
  { -- ⊢ k + 3 + x ≤ k + 4 + x
    mono, -- apply add_le_add, refl
    -- ⊢ k + 3 ≤ k + 4
    mono },
  { -- ⊢ -y ≤ -z
    mono /- apply neg_le_neg -/ }
end
```

More succinctly, we can prove the same goal as:

```lean
example (x y z k : ℤ)
  (h : 3 ≤ (4 : ℤ))
  (h' : z ≤ y) :
  (k + 3 + x) - y ≤ (k + 4 + x) - z :=
by mono*
```

### ac_mono

`ac_mono` reduces the `f x ⊑ f y`, for some relation `⊑` and a
monotonic function `f` to `x ≺ y`.

`ac_mono*` unwraps monotonic functions until it can't.

`ac_mono^k`, for some literal number `k` applies monotonicity `k`
times.

`ac_mono h`, with `h` a hypothesis, unwraps monotonic functions and
uses `h` to solve the remaining goal. Can be combined with `*` or `^k`:
`ac_mono* h`

`ac_mono : p` asserts `p` and uses it to discharge the goal result
unwrapping a series of monotonic functions. Can be combined with * or
^k: `ac_mono* : p`

In the case where `f` is an associative or commutative operator,
`ac_mono` will consider any possible permutation of its arguments and
use the one the minimizes the difference between the left-hand side
and the right-hand side.

To use it, first import `tactic.monotonicity`.

`ac_mono` can be used as follows:

```lean
example (x y z k m n : ℕ)
  (h₀ : z ≥ 0)
  (h₁ : x ≤ y) :
  (m + x + n) * z + k ≤ z * (y + n + m) + k :=
begin
  ac_mono,
  -- ⊢ (m + x + n) * z ≤ z * (y + n + m)
  ac_mono,
  -- ⊢ m + x + n ≤ y + n + m
  ac_mono,
end
```

As with `mono*`, `ac_mono*` solves the goal in one go and so does
`ac_mono* h₁`. The latter syntax becomes especially interesting in the
following example:

```lean
example (x y z k m n : ℕ)
  (h₀ : z ≥ 0)
  (h₁ : m + x + n ≤ y + n + m) :
  (m + x + n) * z + k ≤ z * (y + n + m) + k :=
by ac_mono* h₁.
```

By giving `ac_mono` the assumption `h₁`, we are asking `ac_refl` to
stop earlier than it would normally would.

### use
Similar to `existsi`. `use x` will instantiate the first term of an `∃` or `Σ` goal with `x`.
Unlike `existsi`, `x` is elaborated with respect to the expected type.
Equivalent to `refine ⟨x, _⟩`.

`use` will alternatively take a list of terms `[x0, ..., xn]`.

Examples:

```lean
example (α : Type) : ∃ S : set α, S = S :=
by use ∅

example : ∃ x : ℤ, x = x :=
by use 42

example : ∃ a b c : ℤ, a + b + c = 6 :=
by use [1, 2, 3]

example : ∃ p : ℤ × ℤ, p.1 = 1 :=
by use ⟨1, 42⟩
```

### clear_aux_decl

`clear_aux_decl` clears every `aux_decl` in the local context for the current goal.
This includes the induction hypothesis when using the equation compiler and
`_let_match` and `_fun_match`.

It is useful when using a tactic such as `finish`, `simp *` or `subst` that may use these
auxiliary declarations, and produce an error saying the recursion is not well founded.

```lean
example (n m : ℕ) (h₁ : n = m) (h₂ : ∃ a : ℕ, a = n ∧ a = m) : 2 * m = 2 * n :=
let ⟨a, ha⟩ := h₂ in
begin
  clear_aux_decl, -- subst will fail without this line
  subst h₁
end

example (x y : ℕ) (h₁ : ∃ n : ℕ, n * 1 = 2) (h₂ : 1 + 1 = 2 → x * 1 = y) : x = y :=
let ⟨n, hn⟩ := h₁ in
begin
  clear_aux_decl, -- finish produces an error without this line
  finish
end
```
### set

`set a := t with h` is a variant of `let a := t`. It adds the hypothesis `h : a = t` to the local context and replaces `t` with `a` everywhere it can.

`set a := t with ←h` will add `h : t = a` instead.

`set! a := t with h` does not do any replacing.

```lean
example (x : ℕ) (h : x = 3)  : x + x + x = 9 :=
begin
  set y := x with ←h_xy,
/-
x : ℕ,
y : ℕ := x,
h_xy : x = y,
h : y = 3
⊢ y + y + y = 9
-/
end
```

### omega

`omega` attempts to discharge goals in the quantifier-free fragment of linear integer and natural number arithmetic using the Omega test. In other words, the core procedure of `omega` works with goals of the form
```lean
∀ x₁, ... ∀ xₖ, P
```
where `x₁, ... xₖ` are integer (resp. natural number) variables, and `P` is a quantifier-free formula of linear integer (resp. natural number) arithmetic. For instance:
```lean
example : ∀ (x y : int), (x ≤ 5 ∧ y ≤ 3) → x + y ≤ 8 := by omega
```
By default, `omega` tries to guess the correct domain by looking at the goal and hypotheses, and then reverts all relevant hypotheses and variables (e.g., all variables of type `nat` and `Prop`s in linear natural number arithmetic, if the domain was determined to be `nat`) to universally close the goal before calling the main procedure. Therefore, `omega` will often work even if the goal is not in the above form:
```lean
example (x y : nat) (h : 2 * x + 1 = 2 * y) : false := by omega
```
But this behaviour is not always optimal, since it may revert irrelevant hypotheses or incorrectly guess the domain. Use `omega manual` to disable automatic reverts, and `omega int` or `omega nat` to specify the domain.
```lean
example (x y z w : int) (h1 : 3 * y ≥ x) (h2 : z > 19 * w) : 3 * x ≤ 9 * y :=
by {revert h1 x y, omega manual}

example (i : int) (n : nat) (h1 : i = 0) (h2 : n < n) : false := by omega nat

example (n : nat) (h1 : n < 34) (i : int) (h2 : i * 9 = -72) : i = -8 :=
by {revert h2 i, omega manual int}
```
`omega` handles `nat` subtraction by repeatedly rewriting goals of the form `P[t-s]` into `P[x] ∧ (t = s + x ∨ (t ≤ s ∧ x = 0))`, where `x` is fresh. This means that each (distinct) occurrence of subtraction will cause the goal size to double during DNF transformation.

`omega` implements the real shadow step of the Omega test, but not the dark and gray shadows. Therefore, it should (in principle) succeed whenever the negation of the goal has no real solution, but it may fail if a real solution exists, even if there is no integer/natural number solution.

### push_neg

This tactic pushes negations inside expressions. For instance, given an assumption
```lean
h : ¬ ∀ ε > 0, ∃ δ > 0, ∀ x, |x - x₀| ≤ δ → |f x - y₀| ≤ ε)
```
writing `push_neg at h` will turn `h` into
```lean
h : ∃ ε, ε > 0 ∧ ∀ δ, δ > 0 → (∃ x, |x - x₀| ≤ δ ∧ ε < |f x - y₀|),
```
(the pretty printer does *not* use the abreviations `∀ δ > 0` and `∃ ε > 0` but this issue
has nothing to do with `push_neg`).
Note that names are conserved by this tactic, contrary to what would happen with `simp`
using the relevant lemmas. One can also use this tactic at the goal using `push_neg`,
at every assumption and the goal using `push_neg at *` or at selected assumptions and the goal
using say `push_neg at h h' ⊢` as usual.

### contrapose

Transforms the goal into its contrapositive.

`contrapose`     turns a goal `P → Q` into `¬ Q → ¬ P`

`contrapose!`    turns a goal `P → Q` into `¬ Q → ¬ P` and pushes negations inside `P` and `Q`
                 using `push_neg`

`contrapose h`   first reverts the local assumption `h`, and then uses `contrapose` and `intro h`

`contrapose! h`  first reverts the local assumption `h`, and then uses `contrapose!` and `intro h`

### norm_cast

This tactic normalizes casts inside expressions.
It is basically a simp tactic with a specific set of lemmas to move casts
upwards in the expression.
Therefore it can be used more safely as a non-terminating tactic.
It also has special handling of numerals.

For instance, given an assumption
```lean
a b : ℤ
h : ↑a + ↑b < (10 : ℚ)
```

writing `norm_cast at h` will turn `h` into
```lean
h : a + b < 10
```

You can also use `exact_mod_cast`, `apply_mod_cast`, `rw_mod_cast`
or `assumption_mod_cast`.
Writing `exact_mod_cast h` and `apply_mod_cast h` will normalize the goal and h before using `exact h` or `apply h`.
Writing `assumption_mod_cast` will normalize the goal and for every
expression `h` in the context it will try to normalize `h` and use
`exact h`.
`rw_mod_cast` acts like the `rw` tactic but it applies `norm_cast` between steps.

These tactics work with three attributes,
`elim_cast`, `move_cast` and `squash_cast`.

`elim_cast` is for elimination lemmas of the following shapes
-`Π ..., P ↑a1 ... ↑an = P a1 ... an`
-`Π ..., P ↑a1 ... ↑an ↔ P a1 ... an`

examples:
```lean
@[elim_cast] theorem coe_nat_inj' {m n : ℕ} : (↑m : ℤ) = ↑n ↔ m = n

@[elim_cast] theorem coe_int_denom (n : ℤ) : (n : ℚ).denom = 1

@[elim_cast] theorem cast_id : ∀ n : ℚ, ↑n = n
```

`move_cast` is for compositional lemmas of the following shapes
-`Π ..., ↑(P a1 ... an) = P ↑a1 ... ↑an`
-`Π ..., ↑(P a1 ... an) ↔ P ↑a1 ... ↑an`

examples:
```lean
@[move_cast] theorem coe_nat_add (m n : ℕ) : (↑(m + n) : ℤ) = ↑m + ↑n

@[move_cast] theorem cast_sub [add_group α] [has_one α] {m n} (h : m ≤ n) : ((n - m : ℕ) : α) = n - m
```

`squash_cast` is for lemmas of the following shapes
-`Π ..., ↑↑a = ↑a`
-`Π ..., ↑1 = 1`
-`Π ..., ↑0 = 0`
-`Π ..., ↑(bit0 n) = bit0 ↑n`
-`Π ..., ↑(bit1 n) = bit1 ↑n`

examples:
```lean
@[squash_cast] theorem cast_coe_nat (n : ℕ) : ((n : ℤ) : α) = n

@[squash_cast] theorem cast_one : ((1 : ℚ) : α) = 1

<<<<<<< HEAD
@[squash_cast] theorem coe_nat_bit0 (n : ℕ) : (↑(bit0 n) : ℤ) = bit0 ↑n
=======
int.cats_id : int.cast_id : ∀ (n : ℤ), ↑n = n
```

### convert_to

`convert_to g using n` attempts to change the current goal to `g`, but unlike `change`,
it will generate equality proof obligations using `congr' n` to resolve discrepancies.
`convert_to g` defaults to using `congr' 1`.

`ac_change` is `convert_to` followed by `ac_refl`. It is useful for rearranging/reassociating
e.g. sums:
```lean
example (a b c d e f g N : ℕ) : (a + b) + (c + d) + (e + f) + g ≤ N :=
begin
  ac_change a + d + e + f + c + g + b ≤ _,
-- ⊢ a + d + e + f + c + g + b ≤ N
end
```

### apply_fun

Apply a function to some local assumptions which are either equalities
or inequalities. For instance, if the context contains `h : a = b` and
some function `f` then `apply_fun f at h` turns `h` into
`h : f a = f b`. When the assumption is an inequality `h : a ≤ b`, a side
goal `monotone f` is created, unless this condition is provided using
`apply_fun f at h using P` where `P : monotone f`, or the `mono` tactic
can prove it.

Typical usage is:
```lean
open function

example (X Y Z : Type) (f : X → Y) (g : Y → Z) (H : injective $ g ∘ f) :
  injective f :=
begin
  intros x x' h,
  apply_fun g at h,
  exact H h
end
```

### Localized Notation

This consists of two user-commands which allow you to declare notation and commands localized to a namespace.

* Declare notation which is localized to a namespace using:
```
localized "infix ` ⊹ `:60 := my_add" in my.add
```
* After this command it will be available in the same section/namespace/file, just as if you wrote `local infix ` ⊹ `:60 := my_add`
* You can open it in other places. The following command will declare the notation again as local notation in that section/namespace/files:
```
open_locale my.add
```
* More generally, the following will declare all localized notation in the specified namespaces.
```
open_locale namespace1 namespace2 ...
```
* You can also declare other localized commands, like local attributes
```
localized "attribute [simp] le_refl" in le
>>>>>>> 3e77fec2
```<|MERGE_RESOLUTION|>--- conflicted
+++ resolved
@@ -995,10 +995,7 @@
 
 @[squash_cast] theorem cast_one : ((1 : ℚ) : α) = 1
 
-<<<<<<< HEAD
 @[squash_cast] theorem coe_nat_bit0 (n : ℕ) : (↑(bit0 n) : ℤ) = bit0 ↑n
-=======
-int.cats_id : int.cast_id : ∀ (n : ℤ), ↑n = n
 ```
 
 ### convert_to
@@ -1060,5 +1057,4 @@
 * You can also declare other localized commands, like local attributes
 ```
 localized "attribute [simp] le_refl" in le
->>>>>>> 3e77fec2
 ```